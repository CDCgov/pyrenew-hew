--- conflicted
+++ resolved
@@ -32,11 +32,7 @@
 >
 > Please contact a project maintainer if you believe you need access to pipelines.
 
-<<<<<<< HEAD
-> Specific environment setup steps required can be found on CDCent Github.
-=======
 > Specific environment setup steps required can be found in the [Routine Forecasting Standard Operating Procedure](https://cdcent.github.io/cfa-stf-team-materials/routine_forecast_sop.html).
->>>>>>> 4cf5d277
 
 > Additionally, pipelines as written can only be run within CFA's Virtual Analyst Platform.
 
