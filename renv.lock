--- conflicted
+++ resolved
@@ -9,109 +9,6 @@
     ]
   },
   "Packages": {
-<<<<<<< HEAD
-    "AzureAuth": {
-      "Package": "AzureAuth",
-      "Version": "1.3.3",
-      "Source": "Repository",
-      "Repository": "CRAN",
-      "Requirements": [
-        "R",
-        "R6",
-        "httr",
-        "jose",
-        "jsonlite",
-        "openssl",
-        "rappdirs",
-        "utils"
-      ],
-      "Hash": "3ce531ce76e84cf7f86c4deb01f225ce"
-    },
-    "AzureGraph": {
-      "Package": "AzureGraph",
-      "Version": "1.3.4",
-      "Source": "Repository",
-      "Repository": "CRAN",
-      "Requirements": [
-        "AzureAuth",
-        "R",
-        "R6",
-        "curl",
-        "httr",
-        "jsonlite",
-        "openssl",
-        "utils"
-      ],
-      "Hash": "9e5449c6a5d0a7d3a03097667ff63850"
-    },
-    "AzureRMR": {
-      "Package": "AzureRMR",
-      "Version": "2.4.4",
-      "Source": "Repository",
-      "Repository": "CRAN",
-      "Requirements": [
-        "AzureAuth",
-        "AzureGraph",
-        "R",
-        "R6",
-        "httr",
-        "jsonlite",
-        "parallel",
-        "utils",
-        "uuid"
-      ],
-      "Hash": "5a24a1da5e363cb279807ccc67af511e"
-    },
-    "AzureStor": {
-      "Package": "AzureStor",
-      "Version": "3.7.0",
-      "Source": "Repository",
-      "Repository": "CRAN",
-      "Requirements": [
-        "AzureRMR",
-        "R",
-        "R6",
-        "httr",
-        "mime",
-        "openssl",
-        "utils",
-        "vctrs",
-        "xml2"
-      ],
-      "Hash": "ddb01acbe698467420adec8580198916"
-    },
-    "BH": {
-      "Package": "BH",
-      "Version": "1.84.0-0",
-      "Source": "Repository",
-      "Repository": "CRAN",
-      "Hash": "a8235afbcd6316e6e91433ea47661013"
-    },
-    "CFAEpiNow2Pipeline": {
-      "Package": "CFAEpiNow2Pipeline",
-      "Version": "0.0.0.9000",
-      "Source": "GitHub",
-      "RemoteType": "github",
-      "RemoteUsername": "CDCgov",
-      "RemoteRepo": "cfa-epinow2-pipeline",
-      "RemoteRef": "main",
-      "RemoteSha": "5e79a4e28ac8ecd2d485e2868fa7b4bf0a1b999d",
-      "RemoteHost": "api.github.com",
-      "Remotes": "github::epiforecasts/EpiNow2@bcf297cf36a93cc56123bc3c9e8cebfb1421a962",
-      "Requirements": [
-        "AzureRMR",
-        "AzureStor",
-        "DBI",
-        "EpiNow2",
-        "R",
-        "cli",
-        "duckdb",
-        "rlang"
-      ],
-      "Hash": "51dc64d064becda8baf7254f809d3844"
-    },
-=======
->>>>>>> 607cf5ef
     "DBI": {
       "Package": "DBI",
       "Version": "1.2.3",
@@ -209,16 +106,6 @@
       ],
       "Hash": "4f57884290cc75ab22f4af9e9d4ca862"
     },
-    "argparser": {
-      "Package": "argparser",
-      "Version": "0.7.2",
-      "Source": "Repository",
-      "Repository": "CRAN",
-      "Requirements": [
-        "methods"
-      ],
-      "Hash": "6ae51dd1cd6a2f5784273ab70d41c66c"
-    },
     "arrayhelpers": {
       "Package": "arrayhelpers",
       "Version": "1.1-0",
@@ -231,28 +118,6 @@
       ],
       "Hash": "3d4e52d458784c335af3846f2de64f75"
     },
-    "arrow": {
-      "Package": "arrow",
-      "Version": "17.0.0.1",
-      "Source": "Repository",
-      "Repository": "CRAN",
-      "Requirements": [
-        "R",
-        "R6",
-        "assertthat",
-        "bit64",
-        "cpp11",
-        "glue",
-        "methods",
-        "purrr",
-        "rlang",
-        "stats",
-        "tidyselect",
-        "utils",
-        "vctrs"
-      ],
-      "Hash": "14af96cb2973f6a6c220ce9c3e5b02cd"
-    },
     "askpass": {
       "Package": "askpass",
       "Version": "1.2.0",
@@ -262,16 +127,6 @@
         "sys"
       ],
       "Hash": "cad6cf7f1d5f6e906700b9d3e718c796"
-    },
-    "assertthat": {
-      "Package": "assertthat",
-      "Version": "0.2.1",
-      "Source": "Repository",
-      "Repository": "CRAN",
-      "Requirements": [
-        "tools"
-      ],
-      "Hash": "50c838a310445e954bc13f26f26a6ecf"
     },
     "backports": {
       "Package": "backports",
@@ -1816,17 +1671,6 @@
       ],
       "Hash": "f561504ec2897f4d46f0c7657e488ae1"
     },
-    "usa": {
-      "Package": "usa",
-      "Version": "0.1.2",
-      "Source": "Repository",
-      "Repository": "CRAN",
-      "Requirements": [
-        "R",
-        "tibble"
-      ],
-      "Hash": "85af363a00cbf994a7b5153e053e0acd"
-    },
     "utf8": {
       "Package": "utf8",
       "Version": "1.2.4",
