--- conflicted
+++ resolved
@@ -71,13 +71,9 @@
 
 # Pyrenew Assets
 @dg.asset
-<<<<<<< HEAD
-def timeseries_e_output(context: dg.AssetExecutionContext, config: PyrenewAssetConfig) -> str:
-=======
 def timeseries_e_output(
     context: dg.AssetExecutionContext, config: PyrenewAssetConfig
 ) -> str:
->>>>>>> 60e9f6ca
     # These should generate the outputs by submitting to azure batch.
     return "timeseries-e-output"
 
