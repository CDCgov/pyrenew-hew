--- conflicted
+++ resolved
@@ -67,16 +67,9 @@
 # get the user from the environment, throw an error if variable is not set
 user = os.environ["DAGSTER_USER"]
 
-<<<<<<< HEAD
 # class UpstreamAssetConfig(dg.Config):
 #     # when using the docker_executor, specify the image you'd like to use
 #     image: str = f"cfaprdbatchcr.azurecr.io/cfa-dagster-sandbox:{user}"
-=======
-
-class UpstreamAssetConfig(dg.Config):
-    # when using the docker_executor, specify the image you'd like to use
-    image: str = f"cfaprdbatchcr.azurecr.io/cfa-dagster-sandbox:{user}"
->>>>>>> 5307f58c
 
 
 class PyrenewAssetConfig(dg.Config):
@@ -90,7 +83,6 @@
 #     # this shoudld get the nssp gold data
 #     return "nssp-gold"
 
-<<<<<<< HEAD
 # @dg.asset(
 #         deps=['nssp_gold']
 # )
@@ -134,65 +126,6 @@
 # def pyrenew_hew_output() -> str:
 #     # These should generate the outputs by submitting to azure batch.
 #     return "pyrenew-hew-output"
-=======
-
-@dg.asset(deps=["nssp_gold"])
-def nssp_latest_comprehensive() -> str:
-    # this should pull the nssp latest comprehensive data
-    return "nssp-latest-comprehensive"
-
-
-@dg.asset
-def nwss_gold() -> str:
-    # this should get the nwss gold data
-    return "nwss-gold"
-
-
-@dg.asset
-def nhsn_latest() -> str:
-    # this should pull the nhsn data
-    return "nhsn-latest"
-
-
-# Pyrenew Assets
-@dg.asset
-def timeseries_e_output(nssp_gold, nssp_latest_comprehensive) -> str:
-    # These should generate the outputs by submitting to azure batch.
-    return "nssp-timeseries-e-output"
-
-
-@dg.asset(deps=["timeseries_e_output", "nssp_latest_comprehensive"])
-def pyrenew_e_output() -> str:
-    # These should generate the outputs by submitting to azure batch.
-    return "pyrenew-e-output"
-
-
-@dg.asset(
-    deps=[
-        "nhsn_latest",
-        "nssp_gold",
-        "timeseries_e_output",
-        "nssp_latest_comprehensive",
-    ]
-)
-def pyrenew_he_output() -> str:
-    # These should generate the outputs by submitting to azure batch.
-    return "pyrenew-he-output"
-
-
-@dg.asset(
-    deps=[
-        "nhsn_latest",
-        "nwss_gold",
-        "nssp_gold",
-        "timeseries_e_output",
-        "nssp_latest_comprehensive",
-    ]
-)
-def pyrenew_hew_output() -> str:
-    # These should generate the outputs by submitting to azure batch.
-    return "pyrenew-hew-output"
->>>>>>> 5307f58c
 
 
 disease_partitions = dg.StaticPartitionsDefinition(["COVID-19", "INFLUENZA", "RSV"])
@@ -212,23 +145,13 @@
 @dg.asset(
     partitions_def=two_dimensional_partitions,
 )
-<<<<<<< HEAD
 def pyrenew_h_output(context: dg.AssetExecutionContext, config: PyrenewHOutputConfig) -> str:
-=======
-def pyrenew_h_output(
-    context: dg.AssetExecutionContext, config: PyrenewHOutputConfig, nhsn_latest
-) -> str:
->>>>>>> 5307f58c
     # These should generate the outputs by submitting to azure batch.
     # Trace down all the variables.
     keys_by_dimension: dg.MultiPartitionKey = context.partition_key.keys_by_dimension
     disease = keys_by_dimension["disease"]
     loc = keys_by_dimension["loc"]
-<<<<<<< HEAD
     run_script = "forecast_pyrenew.py"
-=======
-    run_script = "./pipelines/forecast_pyrenew.py"
->>>>>>> 5307f58c
     n_training_days = 150
     n_samples = 500
     exclude_last_n_days = 1
@@ -237,19 +160,11 @@
     additional_forecast_letters = ""
     output_subdir = "./"
     additional_args = (
-<<<<<<< HEAD
             f"--n-warmup {n_warmup} "
             "--nwss-data-dir nwss-vintages "
             "--priors-path ./pipelines/priors/prod_priors.py "
             f"--additional-forecast-letters {additional_forecast_letters} "
         )
-=======
-        f"--n-warmup {n_warmup} "
-        "--nwss-data-dir nwss-vintages "
-        "--priors-path ../pipelines/priors/prod_priors.py "
-        f"--additional-forecast-letters {additional_forecast_letters} "
-    )
->>>>>>> 5307f58c
     base_call = (
         "/bin/bash -c '"
         f"uv run python pipelines/{run_script} "
@@ -283,20 +198,12 @@
     print(run.stdout)
     return run
 
-<<<<<<< HEAD
 # @dg.asset(
 #     deps=['nhsn_latest','nwss_gold']
 # )
 # def pyrenew_hw_output() -> str:
 #     # These should generate the outputs by submitting to azure batch.
 #     return "pyrenew-hw-output"
-=======
-
-@dg.asset(deps=["nhsn_latest", "nwss_gold"])
-def pyrenew_hw_output() -> str:
-    # These should generate the outputs by submitting to azure batch.
-    return "pyrenew-hw-output"
->>>>>>> 5307f58c
 
 
 # add this to a job or the Definitions class to use it
@@ -387,11 +294,7 @@
         # pyrenew_he_output,
         # pyrenew_hew_output,
         pyrenew_h_output,
-<<<<<<< HEAD
         # pyrenew_hw_output
-=======
-        pyrenew_hw_output,
->>>>>>> 5307f58c
     ],
     jobs=[
     ],
