--- conflicted
+++ resolved
@@ -8,10 +8,6 @@
       - 'pipelines/**'
       - 'pyrenew_hew/**'
       - '.github/workflows/pipeline-run-check.yaml'
-<<<<<<< HEAD
-      - 'Containerfile'
-=======
->>>>>>> 2a850320
       - '.github/actions/**'
       - 'uv.lock'
       - 'pyproject.toml'
@@ -25,10 +21,6 @@
       - 'pipelines/**'
       - 'pyrenew_hew/**'
       - '.github/workflows/pipeline-run-check.yaml'
-<<<<<<< HEAD
-      - 'Containerfile'
-=======
->>>>>>> 2a850320
       - '.github/actions/**'
       - 'uv.lock'
       - 'pyproject.toml'
