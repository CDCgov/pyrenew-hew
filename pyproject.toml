--- conflicted
+++ resolved
@@ -17,11 +17,7 @@
 pypdf = "^5.1.0"
 pyarrow = "^18.0.0"
 pygit2 = "^1.16.0"
-<<<<<<< HEAD
-azuretools = {git = "https://github.com/cdcent/cfa-stf-azuretools"}
-=======
 azuretools = {git = "https://github.com/cdcgov/cfa-azuretools"}
->>>>>>> 8e331c79
 
 [build-system]
 requires = ["poetry-core"]
