[tool.poetry]
name = "pyrenew-hew"
version = "0.1.0"
description = ""
authors = ["Damon Bayer <xum8@cdc.gov>"]
readme = "README.md"

[tool.poetry.dependencies]
python = "^3.12"
pyrenew = {git = "https://github.com/CDCgov/PyRenew"}
ipywidgets = "^8.1.5"
arviz = "^0.19.0"
pyyaml = "^6.0.2"
jupyter = "^1.0.0"
ipykernel = "^6.29.5"
polars = "^1.5.0"
<<<<<<< HEAD
pyarrow = "^17.0.0"
plotly = "^5.24.1"
itables = "^2.2.3"
papermill = "^2.6.0"
=======
pyarrow = "^18.0.0"
>>>>>>> d7e7e164


[tool.poetry.group.azurebatch.dependencies]
azuretools = {git = "https://github.com/cdcent/cfa-stf-azuretools"}

[build-system]
requires = ["poetry-core"]
build-backend = "poetry.core.masonry.api"

[tool.ruff]
fix = true
line-length = 79

[tool.ruff.lint]
select = ["I"]<|MERGE_RESOLUTION|>--- conflicted
+++ resolved
@@ -14,14 +14,10 @@
 jupyter = "^1.0.0"
 ipykernel = "^6.29.5"
 polars = "^1.5.0"
-<<<<<<< HEAD
-pyarrow = "^17.0.0"
+pyarrow = "^18.0.0"
 plotly = "^5.24.1"
 itables = "^2.2.3"
 papermill = "^2.6.0"
-=======
-pyarrow = "^18.0.0"
->>>>>>> d7e7e164
 
 
 [tool.poetry.group.azurebatch.dependencies]
