--- conflicted
+++ resolved
@@ -16,11 +16,7 @@
     rev: v0.12.9
     hooks:
       # Sort imports
-<<<<<<< HEAD
-      - id: ruff
-=======
       - id: ruff-check
->>>>>>> 6fc35c02
         # Run the formatter
       - id: ruff-format
   - repo: https://github.com/astral-sh/uv-pre-commit
