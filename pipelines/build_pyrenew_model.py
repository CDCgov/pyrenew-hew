import datetime
import json
import runpy
from pathlib import Path

import jax.numpy as jnp
from pyrenew.deterministic import DeterministicVariable

from pyrenew_hew.pyrenew_hew_data import PyrenewHEWData
from pyrenew_hew.pyrenew_hew_model import (
    EDVisitObservationProcess,
    HospAdmitObservationProcess,
    LatentInfectionProcess,
    PyrenewHEWModel,
    WastewaterObservationProcess,
)


def build_model_from_dir(
    model_dir: Path,
) -> tuple[PyrenewHEWModel, PyrenewHEWData]:
    data_path = Path(model_dir) / "data" / "data_for_model_fit.json"
    prior_path = Path(model_dir) / "priors.py"

    with open(
        data_path,
        "r",
    ) as file:
        model_data = json.load(file)

    inf_to_ed_rv = DeterministicVariable(
        "inf_to_ed", jnp.array(model_data["inf_to_ed_pmf"])
    )  # check if off by 1 or reversed

    # use same as inf to ed, per NNH guidelines
    inf_to_hosp_admit_rv = DeterministicVariable(
        "inf_to_hosp_admit", jnp.array(model_data["inf_to_ed_pmf"])
    )  # check if off by 1 or reversed

    generation_interval_pmf_rv = DeterministicVariable(
        "generation_interval_pmf",
        jnp.array(model_data["generation_interval_pmf"]),
    )  # check if off by 1 or reversed

    infection_feedback_pmf_rv = DeterministicVariable(
        "infection_feedback_pmf",
        jnp.array(model_data["generation_interval_pmf"]),
    )  # check if off by 1 or reversed

    data_observed_disease_ed_visits = jnp.array(
        model_data["data_observed_disease_ed_visits"]
    )
    data_observed_disease_hospital_admissions = jnp.array(
        model_data["data_observed_disease_hospital_admissions"]
    )
    population_size = jnp.array(model_data["state_pop"])

    ed_right_truncation_pmf_rv = DeterministicVariable(
        "right_truncation_pmf", jnp.array(model_data["right_truncation_pmf"])
    )

    uot = (
        max(
            len(model_data["generation_interval_pmf"]),
            len(model_data["inf_to_ed_pmf"]),
        )
        - 1
    )

    first_ed_visits_date = datetime.datetime.strptime(
        model_data["nssp_training_dates"][0], "%Y-%m-%d"
    )
    first_hospital_admissions_date = datetime.datetime.strptime(
        model_data["nhsn_training_dates"][0], "%Y-%m-%d"
    )

    priors = runpy.run_path(str(prior_path))

    right_truncation_offset = model_data["right_truncation_offset"]

    my_latent_infection_model = LatentInfectionProcess(
        i0_first_obs_n_rv=priors["i0_first_obs_n_rv"],
        initialization_rate_rv=priors["initialization_rate_rv"],
        log_r_mu_intercept_rv=priors["log_r_mu_intercept_rv"],
        autoreg_rt_rv=priors["autoreg_rt_rv"],
        eta_sd_rv=priors["eta_sd_rv"],  # sd of random walk for ar process,
        generation_interval_pmf_rv=generation_interval_pmf_rv,
        infection_feedback_strength_rv=priors["inf_feedback_strength_rv"],
        infection_feedback_pmf_rv=infection_feedback_pmf_rv,
        n_initialization_points=uot,
    )

    my_ed_visit_obs_model = EDVisitObservationProcess(
        p_ed_mean_rv=priors["p_ed_visit_mean_rv"],
        p_ed_w_sd_rv=priors["p_ed_visit_w_sd_rv"],
        autoreg_p_ed_rv=priors["autoreg_p_ed_visit_rv"],
        ed_wday_effect_rv=priors["ed_visit_wday_effect_rv"],
        inf_to_ed_rv=inf_to_ed_rv,
        ed_neg_bin_concentration_rv=(priors["ed_neg_bin_concentration_rv"]),
        ed_right_truncation_pmf_rv=ed_right_truncation_pmf_rv,
    )

    my_hosp_admit_obs_model = HospAdmitObservationProcess(
        inf_to_hosp_admit_rv=inf_to_hosp_admit_rv,
        hosp_admit_neg_bin_concentration_rv=(
            priors["hosp_admit_neg_bin_concentration_rv"]
        ),
<<<<<<< HEAD
        ihr_rel_iedr_rv=priors["ihr_rel_iedr_rv"],
        ihr_rv=priors["ihr_rv"],
    )

    # placeholder
    my_wastewater_obs_model = WastewaterObservationProcess()
=======
        ihr_rel_iedr_rv=None,  # since for now we only use H or E, not HE
        ihr_rv=priors["ihr_rv"],
    )

    my_wastewater_obs_model = WastewaterObservationProcess(
        t_peak_rv=priors["t_peak_rv"],
        duration_shed_after_peak_rv=priors["duration_shed_after_peak_rv"],
        log10_genome_per_inf_ind_rv=priors["log10_genome_per_inf_ind_rv"],
        mode_sigma_ww_site_rv=priors["mode_sigma_ww_site_rv"],
        sd_log_sigma_ww_site_rv=priors["sd_log_sigma_ww_site_rv"],
        mode_sd_ww_site_rv=priors["mode_sd_ww_site_rv"],
        max_shed_interval=priors["max_shed_interval"],
        ww_ml_produced_per_day=priors["ww_ml_produced_per_day"],
    )
>>>>>>> b9bb9cb8

    my_model = PyrenewHEWModel(
        population_size=population_size,
        latent_infection_process_rv=my_latent_infection_model,
        ed_visit_obs_process_rv=my_ed_visit_obs_model,
        hosp_admit_obs_process_rv=my_hosp_admit_obs_model,
        wastewater_obs_process_rv=my_wastewater_obs_model,
    )

    my_data = PyrenewHEWData(
        data_observed_disease_ed_visits=data_observed_disease_ed_visits,
        data_observed_disease_hospital_admissions=(
            data_observed_disease_hospital_admissions
        ),
        data_observed_disease_wastewater=None,  # placeholder
        right_truncation_offset=right_truncation_offset,
        first_ed_visits_date=first_ed_visits_date,
        first_hospital_admissions_date=first_hospital_admissions_date,
    )

    return (my_model, my_data)<|MERGE_RESOLUTION|>--- conflicted
+++ resolved
@@ -105,14 +105,6 @@
         hosp_admit_neg_bin_concentration_rv=(
             priors["hosp_admit_neg_bin_concentration_rv"]
         ),
-<<<<<<< HEAD
-        ihr_rel_iedr_rv=priors["ihr_rel_iedr_rv"],
-        ihr_rv=priors["ihr_rv"],
-    )
-
-    # placeholder
-    my_wastewater_obs_model = WastewaterObservationProcess()
-=======
         ihr_rel_iedr_rv=None,  # since for now we only use H or E, not HE
         ihr_rv=priors["ihr_rv"],
     )
@@ -127,7 +119,6 @@
         max_shed_interval=priors["max_shed_interval"],
         ww_ml_produced_per_day=priors["ww_ml_produced_per_day"],
     )
->>>>>>> b9bb9cb8
 
     my_model = PyrenewHEWModel(
         population_size=population_size,
