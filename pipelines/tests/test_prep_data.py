from pipelines import prep_data


def test_get_loc_pop_df():
    """
    Confirm get_loc_pop_df()
    returns a polars data frame
    with the expected number of rows
    and expected column names
    """
    df = prep_data.get_loc_pop_df()
<<<<<<< HEAD
    assert df.height == 58  # 50 locs, 7 other jursidictions, US national
=======
    assert df.height == 58  # 50 US states, 7 other jursidictions, US national
>>>>>>> 4c429105
    assert set(df.columns) == set(["name", "abb", "population"])<|MERGE_RESOLUTION|>--- conflicted
+++ resolved
@@ -9,9 +9,5 @@
     and expected column names
     """
     df = prep_data.get_loc_pop_df()
-<<<<<<< HEAD
-    assert df.height == 58  # 50 locs, 7 other jursidictions, US national
-=======
     assert df.height == 58  # 50 US states, 7 other jursidictions, US national
->>>>>>> 4c429105
     assert set(df.columns) == set(["name", "abb", "population"])