script_packages <- c(
  "dplyr",
  "tidyr",
  "tibble",
  "readr",
  "stringr",
  "fs",
  "fable",
  "jsonlite",
  "argparser",
  "arrow",
  "glue",
  "epipredict",
  "epiprocess",
  "purrr",
  "rlang",
  "glue",
  "hewr"
)

## load in packages without messages
purrr::walk(script_packages, \(pkg) {
  suppressPackageStartupMessages(
    library(pkg, character.only = TRUE)
  )
})


to_prop_forecast <- function(forecast_disease_count,
                             forecast_other_count,
                             disease_count_col =
                               "observed_ed_visits",
                             other_count_col =
                               "other_ed_visits",
                             output_col = "prop_disease_ed_visits") {
  result <- inner_join(
    forecast_disease_count,
    forecast_other_count,
    by = join_by(date, .draw)
  ) |>
    mutate(
      !!output_col :=
        .data[[disease_count_col]] /
          (.data[[disease_count_col]] +
            .data[[other_count_col]])
    )

  return(result)
}


#' Fit and Forecast Time Series Data
#'
#' This function fits a combination ensemble model to the training data and
#' generates forecast samples for a specified number of days.
#'
#' @param data A data frame containing the time series data. It should have a
#' column named `data_type` to distinguish between training and other data.
#' @param n_forecast_days An integer specifying the number of days to forecast.
#' Default is 28.
#' @param n_samples An integer specifying the number of forecast samples to
#' generate. Default is 2000.
#' @param target_col A string specifying the name of the target column in the
#' data. Default is "ed_visits".
#' @param output_col A string specifying the name of the output column for the
#' forecasted values. Default is "other_ed_visits".
#
#' @return A tibble containing the forecast samples with columns for date,
#' draw number, and forecasted values.
fit_and_forecast <- function(data,
                             n_forecast_days = 28,
                             n_samples = 2000,
                             target_col = "ed_visits",
                             output_col = "other_ed_visits") {
  forecast_horizon <- glue("{n_forecast_days} days")
  target_sym <- sym(target_col)
  output_sym <- sym(output_col)

  offset <- 1

  fit <- data |>
    as_tsibble(index = date) |>
    filter(data_type == "train") |>
    model(
      comb_model = combination_ensemble(
        ETS(log(!!target_sym + !!offset) ~ trend(
          method = c("N", "M", "A")
        )),
        ARIMA(log(!!target_sym + !!offset))
      )
    )

  forecast_samples <- fit |>
    generate(h = forecast_horizon, times = n_samples) |>
    as_tibble() |>
    mutate(!!output_col := pmax(.data$.sim, 0), # clip values
      .draw = as.integer(.data$.rep)
    ) |>
    select("date", ".draw", all_of(output_col))

  if (any(forecast_samples[[output_col]] < 0)) {
    stop(glue::glue("Negative count forecast for {output_col}"))
  }

  forecast_samples
}

#' Generate CDC Flat Forecast
#'
#' This function generates a CDC flat forecast for the given data and returns
#' a data frame containing the forecasted values with columns for quantile
#' levels, reference dates, and target end dates suitable for use with
#' `scoringutils`.
#'
#' @param data A data frame containing the input data.
#' @param target_col A string specifying the column name of the target variable
#' in the data. Default is "ed_visits".
#' @param output_col A string specifying the column name for the output variable
#' in the forecast. Default is "other_ed_visits".
#' @param ... Additional arguments passed to the
#' `epipredict::cdc_baseline_args_list` function.
#' @return A data frame containing the forecasted values with columns for
#' quantile levels, (forecast) dates, and target values
cdc_flat_forecast <- function(data,
                              target_col = "ed_visits_target",
                              output_col = "cdc_flat_ed_visits",
                              ...) {
  opts <- cdc_baseline_args_list(...)
  # coerce data to epiprocess::epi_df format
  epi_data <- data |>
    filter(data_type == "train") |>
    mutate(geo_value = "us", time_value = date) |>
    as_epi_df()
  # fit the model
  cdc_flat_fit <- cdc_baseline_forecaster(epi_data, target_col, opts)
  # generate forecast
  cdc_flat_forecast <- cdc_flat_fit$predictions |>
    epipredict::pivot_quantiles_longer(".pred_distn") |>
    dplyr::rename(
      !!output_col := ".pred_distn_value",
      quantile_level = ".pred_distn_quantile_level",
      report_date = "forecast_date",
      date = "target_date"
    ) |>
    dplyr::select("date", "quantile_level", all_of(output_col))

  return(cdc_flat_forecast)
}

main <- function(
    model_run_dir, model_name, n_forecast_days = 28, n_samples = 2000,
    epiweekly = FALSE) {
<<<<<<< HEAD
  resolution <- if_else(epiweekly, "epiweekly", "daily")
  prefix <- str_c(resolution, "_")
=======
  prefix <- if_else(epiweekly, "epiweekly_", "daily_")
  aheads_cdc_baseline <- if_else(epiweekly, ceiling(n_forecast_days / 7),
    n_forecast_days
  )
>>>>>>> db78f1cb
  base_data_name <- "combined_training_data"
  data_name <- if_else(epiweekly, str_c(prefix, base_data_name), base_data_name)
  data_frequency <- if_else(epiweekly, "1 week", "1 day")

  data_path <- path(model_run_dir, "data", data_name, ext = "tsv")

  # Having a lab_site_index column of NA values errors
  # while using full_join later
  target_and_other_data <- read_tsv(
    data_path,
    col_types = cols(
      date = col_date(),
      geo_value = col_character(),
      disease = col_character(),
      data_type = col_character(),
      .variable = col_character(),
      .value = col_double()
    )
  ) |>
    dplyr::select(-"lab_site_index") |>
    filter(str_ends(.variable, "ed_visits")) |>
    pivot_wider(names_from = ".variable", values_from = ".value")

  geo_value <- target_and_other_data$geo_value[1]
  disease <- target_and_other_data$disease[1]

  ## Time series forecasting
  ## Fit and forecast other (non-target-disease) ED visits using a combination
  ## ensemble model
  forecast_other <- fit_and_forecast(
    target_and_other_data,
    n_forecast_days,
    n_samples,
    target_col = "other_ed_visits",
    output_col = "other_ed_visits"
  )

  baseline_ts_count <- fit_and_forecast(
    target_and_other_data,
    n_forecast_days,
    n_samples,
    target_col = "observed_ed_visits",
    output_col = "observed_ed_visits"
  )

  ## Generate CDC flat forecast for the target disease number of ED visits
  baseline_cdc_count <- cdc_flat_forecast(
    target_and_other_data,
    target_col = "observed_ed_visits",
    output_col = "observed_ed_visits",
    data_frequency = data_frequency,
    aheads = 1:aheads_cdc_baseline
  )

  baseline_ts_prop <- baseline_ts_count |>
    to_prop_forecast(forecast_other)

  baseline_cdc_prop <- cdc_flat_forecast(
    target_and_other_data |>
      mutate(prop_disease_ed_visits = observed_ed_visits /
        (observed_ed_visits + other_ed_visits)),
    target_col = "prop_disease_ed_visits",
    output_col = "prop_disease_ed_visits",
    data_frequency = data_frequency,
    aheads = 1:aheads_cdc_baseline
  )

  model_dir <- path(model_run_dir, model_name)
  dir_create(model_dir)

  baseline_ts_forecast <-
    baseline_ts_prop |>
    pivot_longer(-c("date", ".draw"),
      names_to = ".variable",
      values_to = ".value"
    ) |>
    mutate(geo_value = geo_value, disease = disease) |>
    select(
      "date", ".draw", "geo_value", "disease", ".variable", ".value"
    )

  baseline_cdc_forecast <-
    dplyr::full_join(baseline_cdc_count, baseline_cdc_prop,
      by = c("date", "quantile_level")
    ) |>
    pivot_longer(-c("date", "quantile_level"),
      names_to = ".variable", values_to = ".value"
    ) |>
    mutate(
      geo_value = geo_value, disease = disease, resolution = resolution,
      aggregated_numerator = FALSE,
      aggregated_denominator = if_else(str_starts(.variable, "prop_"),
        FALSE, NA
      )
    ) |>
    select(
      "date", "geo_value", "disease", ".variable", "quantile_level", ".value"
    )


  to_save <- tribble(
    ~base_name, ~value,
    "baseline_cdc_forecast_quantiles", baseline_cdc_forecast,
    "baseline_ts_forecast_samples", baseline_ts_forecast
  ) |>
    mutate(save_path = path(
      !!model_dir, glue::glue("{prefix}{base_name}"),
      ext = "parquet"
    ))


  walk2(
    to_save$value,
    to_save$save_path,
    write_parquet
  )
}


p <- arg_parser(
  "Forecast other (non-target-disease) ED visits for a given location."
) |>
  add_argument(
    "model_run_dir",
    help = "Directory containing the model data and output.",
  ) |>
  add_argument(
    "--model-name",
    help = "Name of model.",
  ) |>
  add_argument(
    "--n-forecast-days",
    help = "Number of days to forecast.",
    default = 28L
  ) |>
  add_argument(
    "--n-samples",
    help = "Number of samples to generate.",
    default = 2000L
  )

argv <- parse_args(p)
model_run_dir <- path(argv$model_run_dir)
model_name <- argv$model_name
n_forecast_days <- argv$n_forecast_days
n_samples <- argv$n_samples

disease_name_nssp_map <- c(
  "covid-19" = "COVID-19",
  "influenza" = "Influenza"
)

disease_name_nssp <- parse_model_run_dir_path(model_run_dir)$disease

# Baseline forecasts on 1 day resolution
main(model_run_dir, model_name,
  n_forecast_days = n_forecast_days, n_samples = n_samples
)
# Baseline forecasts on 1 (epi)week resolution
main(model_run_dir, model_name,
  n_forecast_days = n_forecast_days, n_samples = n_samples,
  epiweekly = TRUE
)<|MERGE_RESOLUTION|>--- conflicted
+++ resolved
@@ -150,15 +150,11 @@
 main <- function(
     model_run_dir, model_name, n_forecast_days = 28, n_samples = 2000,
     epiweekly = FALSE) {
-<<<<<<< HEAD
   resolution <- if_else(epiweekly, "epiweekly", "daily")
   prefix <- str_c(resolution, "_")
-=======
-  prefix <- if_else(epiweekly, "epiweekly_", "daily_")
   aheads_cdc_baseline <- if_else(epiweekly, ceiling(n_forecast_days / 7),
     n_forecast_days
   )
->>>>>>> db78f1cb
   base_data_name <- "combined_training_data"
   data_name <- if_else(epiweekly, str_c(prefix, base_data_name), base_data_name)
   data_frequency <- if_else(epiweekly, "1 week", "1 day")
