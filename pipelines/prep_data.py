<<<<<<< HEAD
import argparse
=======
>>>>>>> 90c8e607
import datetime as dt
import json
import logging
import os
import subprocess
import tempfile
<<<<<<< HEAD
import tomllib
=======
>>>>>>> 90c8e607
from datetime import datetime
from logging import Logger
from pathlib import Path

import forecasttools
import jax.numpy as jnp
import polars as pl
import polars.selectors as cs
from prep_ww_data import clean_nwss_data, preprocess_ww_data

from pyrenew_hew.utils import approx_lognorm

_disease_map = {
    "COVID-19": "COVID-19/Omicron",
}

_inverse_disease_map = {v: k for k, v in _disease_map.items()}


def get_nhsn(
    start_date: dt.date,
    end_date: dt.date,
    disease: str,
    loc_abb: str,
    temp_dir: Path = None,
    credentials_dict: dict = None,
    local_data_file: Path = None,
) -> pl.DataFrame:
    if local_data_file is None:
        if temp_dir is None:
            temp_dir = tempfile.mkdtemp()
        if credentials_dict is None:
            credentials_dict = dict()

        def py_scalar_to_r_scalar(py_scalar):
            if py_scalar is None:
                return "NULL"
            return f"'{str(py_scalar)}'"

        disease_nhsn_key = {
            "COVID-19": "totalconfc19newadm",
            "Influenza": "totalconfflunewadm",
        }

        columns = disease_nhsn_key[disease]

        loc_abb_for_query = loc_abb if loc_abb != "US" else "USA"

        local_data_file = Path(temp_dir, "nhsn_temp.parquet")
        api_key_id = credentials_dict.get(
            "nhsn_api_key_id", os.getenv("NHSN_API_KEY_ID")
        )
        api_key_secret = credentials_dict.get(
            "nhsn_api_key_secret", os.getenv("NHSN_API_KEY_SECRET")
        )

        r_command = [
            "Rscript",
            "-e",
            f"""
            forecasttools::pull_nhsn(
                api_key_id = {py_scalar_to_r_scalar(api_key_id)},
                api_key_secret = {py_scalar_to_r_scalar(api_key_secret)},
                start_date = {py_scalar_to_r_scalar(start_date)},
                end_date = {py_scalar_to_r_scalar(end_date)},
                columns = {py_scalar_to_r_scalar(columns)},
                jurisdictions = {py_scalar_to_r_scalar(loc_abb_for_query)}
            ) |>
            dplyr::mutate(weekendingdate = lubridate::as_date(weekendingdate)) |>
            dplyr::mutate(jurisdiction = dplyr::if_else(jurisdiction == "USA", "US",
            jurisdiction
            )) |>
            dplyr::rename(hospital_admissions = {py_scalar_to_r_scalar(columns)}) |>
            dplyr::mutate(hospital_admissions = as.numeric(hospital_admissions)) |>
            forecasttools::write_tabular("{str(local_data_file)}")
            """,
        ]

        result = subprocess.run(r_command)

        if result.returncode != 0:
            raise RuntimeError(
                f"pull_and_save_nhsn: {result.stderr.decode('utf-8')}"
            )
    raw_dat = pl.read_parquet(local_data_file)
    dat = raw_dat.with_columns(
        weekendingdate=pl.col("weekendingdate").cast(pl.Date)
    )
    return dat


def combine_surveillance_data(
    nssp_data: pl.DataFrame,
    nhsn_data: pl.DataFrame,
    disease: str,
    nwss_data: pl.DataFrame = None,
):
    nssp_data_long = nssp_data.unpivot(
        on=["observed_ed_visits", "other_ed_visits"],
        variable_name=".variable",
        index=cs.exclude(["observed_ed_visits", "other_ed_visits"]),
        value_name=".value",
    ).with_columns(pl.lit(None).alias("lab_site_index"))

    nhsn_data_long = (
        nhsn_data.rename(
            {
                "weekendingdate": "date",
                "jurisdiction": "geo_value",
                "hospital_admissions": "observed_hospital_admissions",
            }
        )
        .unpivot(
            on="observed_hospital_admissions",
            index=cs.exclude("observed_hospital_admissions"),
            variable_name=".variable",
            value_name=".value",
        )
        .with_columns(pl.lit(None).alias("lab_site_index"))
    )

    nwss_data_long = (
        nwss_data.rename(
            {
                "log_genome_copies_per_ml": "site_level_log_ww_conc",
                "location": "geo_value",
            }
        )
        .with_columns(pl.lit("train").alias("data_type"))
        .select(
            cs.exclude(
                [
                    "lab",
                    "log_lod",
                    "below_lod",
                    "site",
                    "site_index",
                    "site_pop",
                    "lab_site_name",
                ]
            )
        )
        .unpivot(
            on="site_level_log_ww_conc",
            index=cs.exclude("site_level_log_ww_conc"),
            variable_name=".variable",
            value_name=".value",
        )
        if nwss_data is not None
        else pl.DataFrame()
    )

    combined_dat = (
        pl.concat(
            [nssp_data_long, nhsn_data_long, nwss_data_long],
            how="diagonal_relaxed",
        )
        .with_columns(pl.lit(disease).alias("disease"))
        .sort(["date", "geo_value", ".variable"])
        .select(
            [
                "date",
                "geo_value",
                "disease",
                "data_type",
                ".variable",
                ".value",
                "lab_site_index",
            ]
        )
    )

    return combined_dat


def aggregate_to_national(
    data: pl.LazyFrame,
    geo_values_to_include: list[str],
    first_date_to_include: dt.date,
    national_geo_value="US",
):
    assert national_geo_value not in geo_values_to_include
    return (
        data.filter(
            pl.col("geo_value").is_in(geo_values_to_include),
            pl.col("reference_date") >= first_date_to_include,
        )
        .group_by(["disease", "metric", "geo_type", "reference_date"])
        .agg(geo_value=pl.lit(national_geo_value), value=pl.col("value").sum())
    )


def process_loc_level_data(
    loc_level_nssp_data: pl.LazyFrame,
    loc_abb: str,
    disease: str,
    first_training_date: dt.date,
    loc_pop_df: pl.DataFrame,
) -> pl.DataFrame:
    logging.basicConfig(level=logging.INFO)
    logger = logging.getLogger(__name__)

    if loc_level_nssp_data is None:
        return pl.DataFrame(
            schema={
                "date": pl.Date,
                "geo_value": pl.Utf8,
                "disease": pl.Utf8,
                "ed_visits": pl.Float64,
            }
        )

    disease_key = _disease_map.get(disease, disease)

    if loc_abb == "US":
        locations_to_aggregate = (
            loc_pop_df.filter(pl.col("abb") != "US")
            .get_column("abb")
            .unique()
            .to_list()
        )
        logger.info("Aggregating state-level data to national")
        loc_level_nssp_data = aggregate_to_national(
            loc_level_nssp_data,
            locations_to_aggregate,
            first_training_date,
            national_geo_value="US",
        )

    return (
        loc_level_nssp_data.filter(
            pl.col("disease").is_in([disease_key, "Total"]),
            pl.col("metric") == "count_ed_visits",
            pl.col("geo_value") == loc_abb,
            pl.col("geo_type") == "state",
            pl.col("reference_date") >= first_training_date,
        )
        .select(
            [
                pl.col("reference_date").alias("date"),
                pl.col("geo_value").cast(pl.Utf8),
                pl.col("disease").cast(pl.Utf8),
                pl.col("value").alias("ed_visits"),
            ]
        )
        .with_columns(
            disease=pl.col("disease")
            .cast(pl.Utf8)
            .replace(_inverse_disease_map),
        )
        .sort(["date", "disease"])
        .collect(engine="streaming")
    )


def aggregate_facility_level_nssp_to_loc(
    facility_level_nssp_data: pl.LazyFrame,
    loc_abb: str,
    disease: str,
    first_training_date: str,
    loc_pop_df: pl.DataFrame,
) -> pl.DataFrame:
    logging.basicConfig(level=logging.INFO)
    logger = logging.getLogger(__name__)

    if facility_level_nssp_data is None:
        return pl.DataFrame(
            schema={
                "date": pl.Date,
                "geo_value": pl.Utf8,
                "disease": pl.Utf8,
                "ed_visits": pl.Float64,
            }
        )

    disease_key = _disease_map.get(disease, disease)

    if loc_abb == "US":
        logger.info("Aggregating facility-level data to national")
        locations_to_aggregate = (
            loc_pop_df.filter(pl.col("abb") != "US").get_column("abb").unique()
        )
        facility_level_nssp_data = aggregate_to_national(
            facility_level_nssp_data,
            locations_to_aggregate,
            first_training_date,
            national_geo_value="US",
        )

    return (
        facility_level_nssp_data.filter(
            pl.col("disease").is_in([disease_key, "Total"]),
            pl.col("metric") == "count_ed_visits",
            pl.col("geo_value") == loc_abb,
            pl.col("reference_date") >= first_training_date,
        )
        .group_by(["reference_date", "disease"])
        .agg(pl.col("value").sum().alias("ed_visits"))
        .with_columns(
            disease=pl.col("disease")
            .cast(pl.Utf8)
            .replace(_inverse_disease_map),
            geo_value=pl.lit(loc_abb).cast(pl.Utf8),
        )
        .rename({"reference_date": "date"})
        .sort(["date", "disease"])
        .select(["date", "geo_value", "disease", "ed_visits"])
        .collect()
    )


def get_loc_pop_df():
    return forecasttools.location_table.select(
        pl.col("short_name").alias("abb"),
        pl.col("long_name").alias("name"),
        pl.col("population"),
    )


def _validate_and_extract(
    df: pl.DataFrame,
    parameter_name: str,
<<<<<<< HEAD
    right_truncation_required: bool = True,
) -> list:
    if (
        parameter_name == "right_truncation" and df.height == 0
    ) and not right_truncation_required:
        return list([1])
=======
) -> list:
    df = df.filter(pl.col("parameter") == parameter_name).collect()
>>>>>>> 90c8e607
    if df.height != 1:
        error_msg = f"Expected exactly one {parameter_name} parameter row, but found {df.height}"
        logging.error(error_msg)
        if df.height > 0:
            logging.error(f"Found rows: {df}")
        raise ValueError(error_msg)
    return df.item(0, "value").to_list()


def get_pmfs(
    param_estimates: pl.LazyFrame,
    loc_abb: str,
    disease: str,
    as_of: dt.date = None,
    reference_date: dt.date = None,
    right_truncation_required: bool = True,
) -> dict[str, list]:
    """
    Filter and extract probability mass functions (PMFs) from
    parameter estimates LazyFrame based on location, disease
    and date filters.

    This function queries a LazyFrame containing epidemiological
    parameters and returns a dictionary of three PMFs:
    delay, generation interval, and right truncation.

    Parameters
    ----------
    param_estimates: pl.LazyFrame
        A LazyFrame containing parameter data with columns
        including 'disease', 'parameter', 'value', 'geo_value',
        'start_date', 'end_date', and 'reference_date'.

    loc_abb : str
        Location abbreviation (geo_value) to filter
        right truncation parameters.

    disease : str
        Name of the disease.

    as_of : datetime.date, optional
        Date for which parameters must be valid
        (start_date <= as_of <= end_date). Defaults
        to the most recent estimates.

    reference_date : datetime.date, optional
        The reference date for right truncation estimates.
        Defaults to as_of value. Selects the most recent estimate
        with reference_date <= this value.

    right_truncation_required : bool, optional
        If False, allows extraction of other pmfs if
        right_truncation estimate is missing

    Returns
    -------
    dict[str, list]
        A dictionary containing three PMF arrays:
        - 'generation_interval_pmf': Generation interval distribution
        - 'delay_pmf': Delay distribution
        - 'right_truncation_pmf': Right truncation distribution

    Raises
    ------
    ValueError
        If exactly one row is not found for any of the required parameters.

    Notes
    -----
    The function applies specific filtering logic for each parameter type:
    - For delay and generation_interval: filters by disease,
      parameter name, and validity date range.
    - For right_truncation: additionally filters by location.
    """
    min_as_of = dt.date(1000, 1, 1)
    max_as_of = dt.date(3000, 1, 1)
    as_of = as_of or max_as_of
    reference_date = reference_date or as_of

    filtered_estimates = (
        param_estimates.with_columns(
            pl.col("start_date").fill_null(min_as_of),
            pl.col("end_date").fill_null(max_as_of),
        )
        .filter(pl.col("disease") == disease)
        .filter(
            pl.col("start_date") <= as_of,
            pl.col("end_date") >= as_of,
        )
    )

<<<<<<< HEAD
    generation_interval_df = filtered_estimates.filter(
        pl.col("parameter") == "generation_interval"
    ).collect()

    generation_interval_pmf = _validate_and_extract(
        generation_interval_df, "generation_interval"
    )

    delay_df = filtered_estimates.filter(
        pl.col("parameter") == "delay"
    ).collect()
    delay_pmf = _validate_and_extract(delay_df, "delay")
=======
    generation_interval_pmf = _validate_and_extract(
        filtered_estimates, "generation_interval"
    )

    delay_pmf = _validate_and_extract(filtered_estimates, "delay")
>>>>>>> 90c8e607

    # ensure 0 first entry; we do not model the possibility
    # of a zero infection-to-recorded-admission delay in Pyrenew-HEW
    delay_pmf[0] = 0.0
    delay_pmf = jnp.array(delay_pmf)
    delay_pmf = delay_pmf / delay_pmf.sum()
    delay_pmf = delay_pmf.tolist()

<<<<<<< HEAD
    right_truncation_df = (
        filtered_estimates.filter(pl.col("geo_value") == loc_abb)
        .filter(pl.col("parameter") == "right_truncation")
        .filter(pl.col("reference_date") == pl.col("reference_date").max())
        .collect()
    )
    right_truncation_pmf = _validate_and_extract(
        right_truncation_df, "right_truncation", right_truncation_required
    )
=======
    right_truncation_df = filtered_estimates.filter(
        pl.col("geo_value") == loc_abb
    ).filter(pl.col("reference_date") == pl.col("reference_date").max())

    if (
        right_truncation_df.collect().height == 0
        and not right_truncation_required
    ):
        right_truncation_pmf = [1]
    else:
        right_truncation_pmf = _validate_and_extract(
            right_truncation_df, "right_truncation"
        )
>>>>>>> 90c8e607

    return {
        "generation_interval_pmf": generation_interval_pmf,
        "delay_pmf": delay_pmf,
        "right_truncation_pmf": right_truncation_pmf,
    }


def process_and_save_loc_data(
    loc_abb: str,
    disease: str,
<<<<<<< HEAD
    report_date: dt.date,
    first_training_date: dt.date,
    last_training_date: dt.date,
=======
    report_date: datetime.date,
    first_training_date: datetime.date,
    last_training_date: datetime.date,
>>>>>>> 90c8e607
    model_run_dir: Path,
    param_estimates: pl.LazyFrame = None,
    logger: Logger = None,
    facility_level_nssp_data: pl.LazyFrame = None,
    loc_level_nssp_data: pl.LazyFrame = None,
    loc_level_nwss_data: pl.LazyFrame = None,
    credentials_dict: dict = None,
    nhsn_data_path: Path | str = None,
) -> None:
    logging.basicConfig(level=logging.INFO)
    logger = logging.getLogger(__name__)

    if facility_level_nssp_data is None and loc_level_nssp_data is None:
        raise ValueError(
            "Must provide at least one "
            "of facility-level and state-level"
            "NSSP data"
        )

    loc_pop_df = get_loc_pop_df()

    loc_pop = loc_pop_df.filter(pl.col("abb") == loc_abb).item(0, "population")

    right_truncation_offset = (report_date - last_training_date).days - 1
    # First entry of source right truncation PMFs corresponds to reports
    # for ref date = report_date - 1 as of report_date

    aggregated_facility_data = aggregate_facility_level_nssp_to_loc(
        facility_level_nssp_data=facility_level_nssp_data,
        loc_abb=loc_abb,
        disease=disease,
        first_training_date=first_training_date,
        loc_pop_df=loc_pop_df,
    )

    loc_level_data = process_loc_level_data(
        loc_level_nssp_data=loc_level_nssp_data,
        loc_abb=loc_abb,
        disease=disease,
        first_training_date=first_training_date,
        loc_pop_df=loc_pop_df,
    )

    if aggregated_facility_data.height > 0:
        first_facility_level_data_date = aggregated_facility_data.get_column(
            "date"
        ).min()
        loc_level_data = loc_level_data.filter(
            pl.col("date") < first_facility_level_data_date
        )

    nssp_training_data = (
        pl.concat([loc_level_data, aggregated_facility_data])
        .filter(pl.col("date") <= last_training_date)
        .with_columns(pl.lit("train").alias("data_type"))
        .pivot(
            on="disease",
            values="ed_visits",
        )
        .rename({disease: "observed_ed_visits", "Total": "other_ed_visits"})
        .sort("date")
    )

    nhsn_training_data = (
        get_nhsn(
            start_date=first_training_date,
            end_date=last_training_date,
            disease=disease,
            loc_abb=loc_abb,
            credentials_dict=credentials_dict,
            local_data_file=nhsn_data_path,
        )
        .filter(
            (pl.col("weekendingdate") <= last_training_date)
            & (pl.col("weekendingdate") >= first_training_date)
        )  # in testing mode, this isn't guaranteed
        .with_columns(pl.lit("train").alias("data_type"))
    )

    nhsn_step_size = 7

    nwss_training_data = (
        loc_level_nwss_data.to_dict(as_series=False)
        if loc_level_nwss_data is not None
        else None
    )

    data_for_model_fit = {
        "loc_pop": loc_pop,
        "right_truncation_offset": right_truncation_offset,
<<<<<<< HEAD
        "pop_fraction": pop_fraction.tolist(),
=======
>>>>>>> 90c8e607
        "nwss_training_data": nwss_training_data,
        "nssp_training_data": nssp_training_data.to_dict(as_series=False),
        "nhsn_training_data": nhsn_training_data.to_dict(as_series=False),
        "nhsn_step_size": nhsn_step_size,
        "nssp_step_size": 1,
        "nwss_step_size": 1,
<<<<<<< HEAD
    }

    data_dir = Path(model_run_dir, "data")
    os.makedirs(data_dir, exist_ok=True)

    with open(Path(data_dir, "data_for_model_fit.json"), "w") as json_file:
        json.dump(data_for_model_fit, json_file, default=str)

    combined_training_dat = combine_surveillance_data(
        nssp_data=nssp_training_data,
        nhsn_data=nhsn_training_data,
        nwss_data=loc_level_nwss_data,
        disease=disease,
    )

    if logger is not None:
        logger.info(f"Saving {loc_abb} to {data_dir}")

    combined_training_dat.write_csv(
        Path(data_dir, "combined_training_data.tsv"), separator="\t"
    )
    return None


def process_and_save_loc_param(
    loc_abb,
    disease,
    loc_level_nwss_data,
    param_estimates,
    fit_ed_visits,
    model_run_dir,
) -> None:
    loc_pop_df = get_loc_pop_df()
    loc_pop = loc_pop_df.filter(pl.col("abb") == loc_abb).item(0, "population")

    if loc_level_nwss_data is None:
        pop_fraction = jnp.array([1])
    else:
        subpop_sizes = (
            loc_level_nwss_data.select(["site_index", "site", "site_pop"])
            .unique()
            .sort("site_pop", descending=True)
            .get_column("site_pop")
            .to_numpy()
        )
        if loc_pop > sum(subpop_sizes):
            pop_fraction = (
                jnp.concatenate(
                    (jnp.array([loc_pop - sum(subpop_sizes)]), subpop_sizes)
                )
                / loc_pop
            )
        else:
            pop_fraction = subpop_sizes / sum(subpop_sizes)

    pmfs = get_pmfs(
        param_estimates=param_estimates,
        loc_abb=loc_abb,
        disease=disease,
        right_truncation_required=fit_ed_visits,
    )

    inf_to_hosp_admit_lognormal_loc, inf_to_hosp_admit_lognormal_scale = (
        approx_lognorm(
            jnp.array(pmfs["delay_pmf"])[1:],  # only fit the non-zero delays
            loc_guess=0,
            scale_guess=0.5,
        )
    )

    model_params = {
        "population_size": loc_pop,
        "pop_fraction": pop_fraction.tolist(),
        "generation_interval_pmf": pmfs["generation_interval_pmf"],
        "right_truncation_pmf": pmfs["right_truncation_pmf"],
        "inf_to_hosp_admit_lognormal_loc": inf_to_hosp_admit_lognormal_loc,
        "inf_to_hosp_admit_lognormal_scale": inf_to_hosp_admit_lognormal_scale,
        "inf_to_hosp_admit_pmf": pmfs["delay_pmf"],
=======
>>>>>>> 90c8e607
    }
    with open(Path(model_run_dir, "model_params.json"), "w") as json_file:
        json.dump(model_params, json_file, default=str)

    return None


def get_training_dates(report_date, exclude_last_n_days, n_training_days):
    # + 1 because max date in dataset is report_date - 1
    last_training_date = report_date - dt.timedelta(
        days=exclude_last_n_days + 1
    )
    if last_training_date >= report_date:
        raise ValueError(
            "Last training date must be before the report date. "
            "Got a last training date of {last_training_date} "
            "with a report date of {report_date}."
        )
    first_training_date = last_training_date - dt.timedelta(
        days=n_training_days - 1
    )
    return (last_training_date, first_training_date)


def get_available_reports(
    data_dir: str | Path, glob_pattern: str = "*.parquet"
):
    return [
        datetime.strptime(f.stem, "%Y-%m-%d").date()
        for f in Path(data_dir).glob(glob_pattern)
    ]


def main(
    disease: str,
    loc: str,
    report_date: str,
    facility_level_nssp_data_dir: Path | str,
    state_level_nssp_data_dir: Path | str,
    nwss_data_dir: Path | str,
    output_dir: Path | str,
    n_training_days: int,
    credentials_path: Path = None,
    nhsn_data_path: Path | str = None,
    exclude_last_n_days: int = 0,
) -> None:
    logging.basicConfig(level=logging.INFO)
    logger = logging.getLogger(__name__)

    if credentials_path is not None:
        cp = Path(credentials_path)
        if not cp.suffix.lower() == ".toml":
            raise ValueError(
                "Credentials file must have the extension "
                "'.toml' (not case-sensitive). Got "
                f"{cp.suffix}"
            )
        logger.info(f"Reading in credentials from {cp}...")
        with open(cp, "rb") as fp:
            credentials_dict = tomllib.load(fp)
    else:
        logger.info("No credentials file given. Will proceed without one.")
        credentials_dict = None

    report_date = dt.datetime.strptime(report_date, "%Y-%m-%d").date()
    logger.info(f"Report date: {report_date}")
    (last_training_date, first_training_date) = get_training_dates(
        report_date,
        exclude_last_n_days,
        n_training_days,
    )

    logger.info(f"First training date {first_training_date}")
    logger.info(f"last training date: {last_training_date}")

    available_facility_level_reports = get_available_reports(
        facility_level_nssp_data_dir
    )
    available_loc_level_reports = get_available_reports(
        state_level_nssp_data_dir
    )
    first_available_loc_report = min(available_loc_level_reports)
    last_available_loc_report = max(available_loc_level_reports)

    if report_date in available_loc_level_reports:
        loc_report_date = report_date
    elif report_date > last_available_loc_report:
        loc_report_date = last_available_loc_report
    elif report_date > first_available_loc_report:
        raise ValueError(
            "Dataset appear to be missing some state-level "
            f"reports. First entry is {first_available_loc_report}, "
            f"last is {last_available_loc_report}, but no entry "
            f"for {report_date}"
        )
    else:
        raise ValueError(
            "Requested report date is earlier than the first "
            "state-level vintage. This is not currently supported"
        )

    if loc_report_date is not None:
        logger.info(f"Using location-level data as of: {loc_report_date}")

    facility_level_nssp_data, loc_level_nssp_data = None, None

    if report_date in available_facility_level_reports:
        logger.info("Facility level data available for the given report date")
        facility_datafile = f"{report_date}.parquet"
        facility_level_nssp_data = pl.scan_parquet(
            Path(facility_level_nssp_data_dir, facility_datafile)
        )
    if loc_report_date in available_loc_level_reports:
        logger.info("location-level data available for the given report date.")
        loc_datafile = f"{loc_report_date}.parquet"
        loc_level_nssp_data = pl.scan_parquet(
            Path(state_level_nssp_data_dir, loc_datafile)
        )
    if facility_level_nssp_data is None and loc_level_nssp_data is None:
        raise ValueError(
            f"No data available for the requested report date {report_date}"
        )

    nwss_data_disease_map = {
        "COVID-19": "covid",
        "Influenza": "flu",
    }

    def get_available_nwss_reports(
        data_dir: str | Path,
        glob_pattern: str = f"NWSS-ETL-{nwss_data_disease_map[disease]}-",
    ):
        return [
            datetime.strptime(
                f.stem.removeprefix(glob_pattern), "%Y-%m-%d"
            ).date()
            for f in Path(data_dir).glob(f"{glob_pattern}*")
        ]

    available_nwss_reports = get_available_nwss_reports(nwss_data_dir)
    if report_date in available_nwss_reports:
        nwss_data_raw = pl.scan_parquet(
            Path(
                nwss_data_dir,
                f"NWSS-ETL-{nwss_data_disease_map[disease]}-{report_date}",
                "bronze.parquet",
            )
        )
        nwss_data_cleaned = clean_nwss_data(nwss_data_raw).filter(
            (pl.col("location") == loc)
            & (pl.col("date") >= first_training_date)
        )
        loc_level_nwss_data = preprocess_ww_data(nwss_data_cleaned.collect())
    else:
        raise ValueError(
            "NWSS data not available for the requested report date "
            f"{report_date}"
        )

    model_batch_dir_name = (
        f"{disease.lower()}_r_{report_date}_f_"
        f"{first_training_date}_t_{last_training_date}"
    )

    model_batch_dir = Path(output_dir, model_batch_dir_name)

    model_run_dir = Path(model_batch_dir, "model_runs", loc)
    os.makedirs(model_run_dir, exist_ok=True)

    logger.info(f"Processing {loc}")
    process_and_save_loc(
        loc_abb=loc,
        disease=disease,
        facility_level_nssp_data=facility_level_nssp_data,
        loc_level_nssp_data=loc_level_nssp_data,
        loc_level_nwss_data=loc_level_nwss_data,
        report_date=report_date,
        first_training_date=first_training_date,
        last_training_date=last_training_date,
        model_run_dir=model_run_dir,
        logger=logger,
        credentials_dict=credentials_dict,
        nhsn_data_path=nhsn_data_path,
    )

    logger.info("Generating epiweekly datasets from daily datasets...")
    generate_epiweekly_data(model_run_dir)

    logger.info(
        "Data preparation complete."
        f" for location {loc}, and "
        f"report date {report_date}."
    )
    return None


if __name__ == "__main__":
    parser = argparse.ArgumentParser(
        description="Create fit data for disease modeling."
    )
    parser.add_argument(
        "--disease",
        type=str,
        required=True,
        help="Disease to model (e.g., COVID-19, Influenza, RSV).",
    )
<<<<<<< HEAD

    parser.add_argument(
        "--loc",
        type=str,
        required=True,
        help=(
            "Two-letter USPS abbreviation for the location to fit"
            "(e.g. 'AK', 'AL', 'AZ', etc.)."
        ),
    )

    parser.add_argument(
        "--report-date",
        type=str,
        default=datetime.today().strftime("%Y-%m-%d"),
        help="Report date in YYYY-MM-DD format",
    )

    parser.add_argument(
        "--facility-level-nssp-data-dir",
        type=Path,
        default=Path("private_data", "nssp_etl_gold"),
        help=(
            "Directory in which to look for facility-level NSSP ED visit data"
        ),
    )

    parser.add_argument(
        "--state-level-nssp-data-dir",
        type=Path,
        default=Path("private_data", "nssp_state_level_gold"),
        help=(
            "Directory in which to look for state-level NSSP ED visit data."
        ),
    )

    parser.add_argument(
        "--nwss-data-dir",
        type=Path,
        default=Path("private_data", "nwss_vintages"),
        help=("Directory in which to look for NWSS data."),
    )

    parser.add_argument(
        "--credentials-path",
        type=Path,
        help=("Path to a TOML file containing credentials such as API keys."),
    )

    parser.add_argument(
        "--output-dir",
        type=Path,
        default="private_data",
        help="Directory in which to save output.",
    )

    parser.add_argument(
        "--n-training-days",
        type=int,
        default=180,
        help="Number of training days (default: 180).",
    )

    parser.add_argument(
        "--exclude-last-n-days",
        type=int,
        default=0,
        help=(
            "Optionally exclude the final n days of available training "
            "data (Default: 0, i.e. exclude no available data"
        ),
    )

    parser.add_argument(
        "--nhsn-data-path",
        type=Path,
        help=("Path to local NHSN data (for local testing)"),
        default=None,
    )

    args = parser.parse_args()
    main(**vars(args))
=======
    return None


def process_and_save_loc_param(
    loc_abb,
    disease,
    loc_level_nwss_data,
    param_estimates,
    fit_ed_visits,
    model_run_dir,
) -> None:
    loc_pop_df = get_loc_pop_df()
    loc_pop = loc_pop_df.filter(pl.col("abb") == loc_abb).item(0, "population")

    if loc_level_nwss_data is None:
        pop_fraction = jnp.array([1])
    else:
        subpop_sizes = (
            loc_level_nwss_data.select(["site_index", "site", "site_pop"])
            .unique()
            .sort("site_pop", descending=True)
            .get_column("site_pop")
            .to_numpy()
        )
        if loc_pop > sum(subpop_sizes):
            pop_fraction = (
                jnp.concatenate(
                    (jnp.array([loc_pop - sum(subpop_sizes)]), subpop_sizes)
                )
                / loc_pop
            )
        else:
            pop_fraction = subpop_sizes / sum(subpop_sizes)

    pmfs = get_pmfs(
        param_estimates=param_estimates,
        loc_abb=loc_abb,
        disease=disease,
        right_truncation_required=fit_ed_visits,
    )

    inf_to_hosp_admit_lognormal_loc, inf_to_hosp_admit_lognormal_scale = (
        approx_lognorm(
            jnp.array(pmfs["delay_pmf"])[1:],  # only fit the non-zero delays
            loc_guess=0,
            scale_guess=0.5,
        )
    )

    model_params = {
        "population_size": loc_pop,
        "pop_fraction": pop_fraction.tolist(),
        "generation_interval_pmf": pmfs["generation_interval_pmf"],
        "right_truncation_pmf": pmfs["right_truncation_pmf"],
        "inf_to_hosp_admit_lognormal_loc": inf_to_hosp_admit_lognormal_loc,
        "inf_to_hosp_admit_lognormal_scale": inf_to_hosp_admit_lognormal_scale,
        "inf_to_hosp_admit_pmf": pmfs["delay_pmf"],
    }
    with open(Path(model_run_dir, "model_params.json"), "w") as json_file:
        json.dump(model_params, json_file, default=str)

    return None
>>>>>>> 90c8e607
<|MERGE_RESOLUTION|>--- conflicted
+++ resolved
@@ -1,17 +1,11 @@
-<<<<<<< HEAD
 import argparse
-=======
->>>>>>> 90c8e607
 import datetime as dt
 import json
 import logging
 import os
 import subprocess
 import tempfile
-<<<<<<< HEAD
 import tomllib
-=======
->>>>>>> 90c8e607
 from datetime import datetime
 from logging import Logger
 from pathlib import Path
@@ -93,13 +87,9 @@
         result = subprocess.run(r_command)
 
         if result.returncode != 0:
-            raise RuntimeError(
-                f"pull_and_save_nhsn: {result.stderr.decode('utf-8')}"
-            )
+            raise RuntimeError(f"pull_and_save_nhsn: {result.stderr.decode('utf-8')}")
     raw_dat = pl.read_parquet(local_data_file)
-    dat = raw_dat.with_columns(
-        weekendingdate=pl.col("weekendingdate").cast(pl.Date)
-    )
+    dat = raw_dat.with_columns(weekendingdate=pl.col("weekendingdate").cast(pl.Date))
     return dat
 
 
@@ -258,9 +248,7 @@
             ]
         )
         .with_columns(
-            disease=pl.col("disease")
-            .cast(pl.Utf8)
-            .replace(_inverse_disease_map),
+            disease=pl.col("disease").cast(pl.Utf8).replace(_inverse_disease_map),
         )
         .sort(["date", "disease"])
         .collect(engine="streaming")
@@ -311,9 +299,7 @@
         .group_by(["reference_date", "disease"])
         .agg(pl.col("value").sum().alias("ed_visits"))
         .with_columns(
-            disease=pl.col("disease")
-            .cast(pl.Utf8)
-            .replace(_inverse_disease_map),
+            disease=pl.col("disease").cast(pl.Utf8).replace(_inverse_disease_map),
             geo_value=pl.lit(loc_abb).cast(pl.Utf8),
         )
         .rename({"reference_date": "date"})
@@ -334,17 +320,8 @@
 def _validate_and_extract(
     df: pl.DataFrame,
     parameter_name: str,
-<<<<<<< HEAD
-    right_truncation_required: bool = True,
-) -> list:
-    if (
-        parameter_name == "right_truncation" and df.height == 0
-    ) and not right_truncation_required:
-        return list([1])
-=======
 ) -> list:
     df = df.filter(pl.col("parameter") == parameter_name).collect()
->>>>>>> 90c8e607
     if df.height != 1:
         error_msg = f"Expected exactly one {parameter_name} parameter row, but found {df.height}"
         logging.error(error_msg)
@@ -436,26 +413,11 @@
         )
     )
 
-<<<<<<< HEAD
-    generation_interval_df = filtered_estimates.filter(
-        pl.col("parameter") == "generation_interval"
-    ).collect()
-
-    generation_interval_pmf = _validate_and_extract(
-        generation_interval_df, "generation_interval"
-    )
-
-    delay_df = filtered_estimates.filter(
-        pl.col("parameter") == "delay"
-    ).collect()
-    delay_pmf = _validate_and_extract(delay_df, "delay")
-=======
     generation_interval_pmf = _validate_and_extract(
         filtered_estimates, "generation_interval"
     )
 
     delay_pmf = _validate_and_extract(filtered_estimates, "delay")
->>>>>>> 90c8e607
 
     # ensure 0 first entry; we do not model the possibility
     # of a zero infection-to-recorded-admission delay in Pyrenew-HEW
@@ -464,31 +426,16 @@
     delay_pmf = delay_pmf / delay_pmf.sum()
     delay_pmf = delay_pmf.tolist()
 
-<<<<<<< HEAD
-    right_truncation_df = (
-        filtered_estimates.filter(pl.col("geo_value") == loc_abb)
-        .filter(pl.col("parameter") == "right_truncation")
-        .filter(pl.col("reference_date") == pl.col("reference_date").max())
-        .collect()
-    )
-    right_truncation_pmf = _validate_and_extract(
-        right_truncation_df, "right_truncation", right_truncation_required
-    )
-=======
     right_truncation_df = filtered_estimates.filter(
         pl.col("geo_value") == loc_abb
     ).filter(pl.col("reference_date") == pl.col("reference_date").max())
 
-    if (
-        right_truncation_df.collect().height == 0
-        and not right_truncation_required
-    ):
+    if right_truncation_df.collect().height == 0 and not right_truncation_required:
         right_truncation_pmf = [1]
     else:
         right_truncation_pmf = _validate_and_extract(
             right_truncation_df, "right_truncation"
         )
->>>>>>> 90c8e607
 
     return {
         "generation_interval_pmf": generation_interval_pmf,
@@ -500,15 +447,9 @@
 def process_and_save_loc_data(
     loc_abb: str,
     disease: str,
-<<<<<<< HEAD
     report_date: dt.date,
     first_training_date: dt.date,
     last_training_date: dt.date,
-=======
-    report_date: datetime.date,
-    first_training_date: datetime.date,
-    last_training_date: datetime.date,
->>>>>>> 90c8e607
     model_run_dir: Path,
     param_estimates: pl.LazyFrame = None,
     logger: Logger = None,
@@ -523,9 +464,7 @@
 
     if facility_level_nssp_data is None and loc_level_nssp_data is None:
         raise ValueError(
-            "Must provide at least one "
-            "of facility-level and state-level"
-            "NSSP data"
+            "Must provide at least one " "of facility-level and state-level" "NSSP data"
         )
 
     loc_pop_df = get_loc_pop_df()
@@ -599,17 +538,13 @@
     data_for_model_fit = {
         "loc_pop": loc_pop,
         "right_truncation_offset": right_truncation_offset,
-<<<<<<< HEAD
         "pop_fraction": pop_fraction.tolist(),
-=======
->>>>>>> 90c8e607
         "nwss_training_data": nwss_training_data,
         "nssp_training_data": nssp_training_data.to_dict(as_series=False),
         "nhsn_training_data": nhsn_training_data.to_dict(as_series=False),
         "nhsn_step_size": nhsn_step_size,
         "nssp_step_size": 1,
         "nwss_step_size": 1,
-<<<<<<< HEAD
     }
 
     data_dir = Path(model_run_dir, "data")
@@ -672,12 +607,10 @@
         right_truncation_required=fit_ed_visits,
     )
 
-    inf_to_hosp_admit_lognormal_loc, inf_to_hosp_admit_lognormal_scale = (
-        approx_lognorm(
-            jnp.array(pmfs["delay_pmf"])[1:],  # only fit the non-zero delays
-            loc_guess=0,
-            scale_guess=0.5,
-        )
+    inf_to_hosp_admit_lognormal_loc, inf_to_hosp_admit_lognormal_scale = approx_lognorm(
+        jnp.array(pmfs["delay_pmf"])[1:],  # only fit the non-zero delays
+        loc_guess=0,
+        scale_guess=0.5,
     )
 
     model_params = {
@@ -688,8 +621,6 @@
         "inf_to_hosp_admit_lognormal_loc": inf_to_hosp_admit_lognormal_loc,
         "inf_to_hosp_admit_lognormal_scale": inf_to_hosp_admit_lognormal_scale,
         "inf_to_hosp_admit_pmf": pmfs["delay_pmf"],
-=======
->>>>>>> 90c8e607
     }
     with open(Path(model_run_dir, "model_params.json"), "w") as json_file:
         json.dump(model_params, json_file, default=str)
@@ -699,24 +630,18 @@
 
 def get_training_dates(report_date, exclude_last_n_days, n_training_days):
     # + 1 because max date in dataset is report_date - 1
-    last_training_date = report_date - dt.timedelta(
-        days=exclude_last_n_days + 1
-    )
+    last_training_date = report_date - dt.timedelta(days=exclude_last_n_days + 1)
     if last_training_date >= report_date:
         raise ValueError(
             "Last training date must be before the report date. "
             "Got a last training date of {last_training_date} "
             "with a report date of {report_date}."
         )
-    first_training_date = last_training_date - dt.timedelta(
-        days=n_training_days - 1
-    )
+    first_training_date = last_training_date - dt.timedelta(days=n_training_days - 1)
     return (last_training_date, first_training_date)
 
 
-def get_available_reports(
-    data_dir: str | Path, glob_pattern: str = "*.parquet"
-):
+def get_available_reports(data_dir: str | Path, glob_pattern: str = "*.parquet"):
     return [
         datetime.strptime(f.stem, "%Y-%m-%d").date()
         for f in Path(data_dir).glob(glob_pattern)
@@ -768,9 +693,7 @@
     available_facility_level_reports = get_available_reports(
         facility_level_nssp_data_dir
     )
-    available_loc_level_reports = get_available_reports(
-        state_level_nssp_data_dir
-    )
+    available_loc_level_reports = get_available_reports(state_level_nssp_data_dir)
     first_available_loc_report = min(available_loc_level_reports)
     last_available_loc_report = max(available_loc_level_reports)
 
@@ -823,9 +746,7 @@
         glob_pattern: str = f"NWSS-ETL-{nwss_data_disease_map[disease]}-",
     ):
         return [
-            datetime.strptime(
-                f.stem.removeprefix(glob_pattern), "%Y-%m-%d"
-            ).date()
+            datetime.strptime(f.stem.removeprefix(glob_pattern), "%Y-%m-%d").date()
             for f in Path(data_dir).glob(f"{glob_pattern}*")
         ]
 
@@ -839,14 +760,12 @@
             )
         )
         nwss_data_cleaned = clean_nwss_data(nwss_data_raw).filter(
-            (pl.col("location") == loc)
-            & (pl.col("date") >= first_training_date)
+            (pl.col("location") == loc) & (pl.col("date") >= first_training_date)
         )
         loc_level_nwss_data = preprocess_ww_data(nwss_data_cleaned.collect())
     else:
         raise ValueError(
-            "NWSS data not available for the requested report date "
-            f"{report_date}"
+            "NWSS data not available for the requested report date " f"{report_date}"
         )
 
     model_batch_dir_name = (
@@ -896,7 +815,6 @@
         required=True,
         help="Disease to model (e.g., COVID-19, Influenza, RSV).",
     )
-<<<<<<< HEAD
 
     parser.add_argument(
         "--loc",
@@ -919,18 +837,14 @@
         "--facility-level-nssp-data-dir",
         type=Path,
         default=Path("private_data", "nssp_etl_gold"),
-        help=(
-            "Directory in which to look for facility-level NSSP ED visit data"
-        ),
+        help=("Directory in which to look for facility-level NSSP ED visit data"),
     )
 
     parser.add_argument(
         "--state-level-nssp-data-dir",
         type=Path,
         default=Path("private_data", "nssp_state_level_gold"),
-        help=(
-            "Directory in which to look for state-level NSSP ED visit data."
-        ),
+        help=("Directory in which to look for state-level NSSP ED visit data."),
     )
 
     parser.add_argument(
@@ -978,68 +892,4 @@
     )
 
     args = parser.parse_args()
-    main(**vars(args))
-=======
-    return None
-
-
-def process_and_save_loc_param(
-    loc_abb,
-    disease,
-    loc_level_nwss_data,
-    param_estimates,
-    fit_ed_visits,
-    model_run_dir,
-) -> None:
-    loc_pop_df = get_loc_pop_df()
-    loc_pop = loc_pop_df.filter(pl.col("abb") == loc_abb).item(0, "population")
-
-    if loc_level_nwss_data is None:
-        pop_fraction = jnp.array([1])
-    else:
-        subpop_sizes = (
-            loc_level_nwss_data.select(["site_index", "site", "site_pop"])
-            .unique()
-            .sort("site_pop", descending=True)
-            .get_column("site_pop")
-            .to_numpy()
-        )
-        if loc_pop > sum(subpop_sizes):
-            pop_fraction = (
-                jnp.concatenate(
-                    (jnp.array([loc_pop - sum(subpop_sizes)]), subpop_sizes)
-                )
-                / loc_pop
-            )
-        else:
-            pop_fraction = subpop_sizes / sum(subpop_sizes)
-
-    pmfs = get_pmfs(
-        param_estimates=param_estimates,
-        loc_abb=loc_abb,
-        disease=disease,
-        right_truncation_required=fit_ed_visits,
-    )
-
-    inf_to_hosp_admit_lognormal_loc, inf_to_hosp_admit_lognormal_scale = (
-        approx_lognorm(
-            jnp.array(pmfs["delay_pmf"])[1:],  # only fit the non-zero delays
-            loc_guess=0,
-            scale_guess=0.5,
-        )
-    )
-
-    model_params = {
-        "population_size": loc_pop,
-        "pop_fraction": pop_fraction.tolist(),
-        "generation_interval_pmf": pmfs["generation_interval_pmf"],
-        "right_truncation_pmf": pmfs["right_truncation_pmf"],
-        "inf_to_hosp_admit_lognormal_loc": inf_to_hosp_admit_lognormal_loc,
-        "inf_to_hosp_admit_lognormal_scale": inf_to_hosp_admit_lognormal_scale,
-        "inf_to_hosp_admit_pmf": pmfs["delay_pmf"],
-    }
-    with open(Path(model_run_dir, "model_params.json"), "w") as json_file:
-        json.dump(model_params, json_file, default=str)
-
-    return None
->>>>>>> 90c8e607
+    main(**vars(args))