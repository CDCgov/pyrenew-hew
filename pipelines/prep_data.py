--- conflicted
+++ resolved
@@ -51,9 +51,7 @@
     state_abb_for_query = state_abb if state_abb != "US" else "USA"
 
     temp_file = Path(temp_dir, "nhsn_temp.parquet")
-    api_key_id = credentials_dict.get(
-        "nhsn_api_key_id", os.getenv("NHSN_API_KEY_ID")
-    )
+    api_key_id = credentials_dict.get("nhsn_api_key_id", os.getenv("NHSN_API_KEY_ID"))
     api_key_secret = credentials_dict.get(
         "nhsn_api_key_secret", os.getenv("NHSN_API_KEY_SECRET")
     )
@@ -85,9 +83,7 @@
     if result.returncode != 0:
         raise RuntimeError(f"pull_and_save_nhsn: {result.stderr}")
     raw_dat = pl.read_parquet(temp_file)
-    dat = raw_dat.with_columns(
-        weekendingdate=pl.col("weekendingdate").cast(pl.Date)
-    )
+    dat = raw_dat.with_columns(weekendingdate=pl.col("weekendingdate").cast(pl.Date))
     return dat
 
 
@@ -109,9 +105,7 @@
             variable_name="drop_me",
             value_name=".value",
         )
-        .with_columns(
-            pl.col("count_type").replace(count_type_dict).alias(".variable")
-        )
+        .with_columns(pl.col("count_type").replace(count_type_dict).alias(".variable"))
         .select(cs.exclude(["count_type", "drop_me"]))
     )
 
@@ -191,9 +185,7 @@
 
     if state_abb == "US":
         locations_to_aggregate = (
-            state_pop_df.filter(pl.col("abb") != "US")
-            .get_column("abb")
-            .unique()
+            state_pop_df.filter(pl.col("abb") != "US").get_column("abb").unique()
         )
         logger.info("Aggregating state-level data to national")
         state_level_nssp_data = aggregate_to_national(
@@ -220,9 +212,7 @@
             ]
         )
         .with_columns(
-            disease=pl.col("disease")
-            .cast(pl.Utf8)
-            .replace(_inverse_disease_map),
+            disease=pl.col("disease").cast(pl.Utf8).replace(_inverse_disease_map),
         )
         .sort(["date", "disease"])
         .collect(streaming=True)
@@ -254,9 +244,7 @@
     if state_abb == "US":
         logger.info("Aggregating facility-level data to national")
         locations_to_aggregate = (
-            state_pop_df.filter(pl.col("abb") != "US")
-            .get_column("abb")
-            .unique()
+            state_pop_df.filter(pl.col("abb") != "US").get_column("abb").unique()
         )
         facility_level_nssp_data = aggregate_to_national(
             facility_level_nssp_data,
@@ -275,9 +263,7 @@
         .group_by(["reference_date", "disease"])
         .agg(pl.col("value").sum().alias("ed_visits"))
         .with_columns(
-            disease=pl.col("disease")
-            .cast(pl.Utf8)
-            .replace(_inverse_disease_map),
+            disease=pl.col("disease").cast(pl.Utf8).replace(_inverse_disease_map),
             geo_value=pl.lit(state_abb).cast(pl.Utf8),
         )
         .rename({"reference_date": "date"})
@@ -359,27 +345,20 @@
     logger: Logger = None,
     facility_level_nssp_data: pl.LazyFrame = None,
     state_level_nssp_data: pl.LazyFrame = None,
-<<<<<<< HEAD
+    credentials_dict: dict = None,
     ww_data_dir: Path = None,  # placeholder
-=======
-    credentials_dict: dict = None,
->>>>>>> 1c6ada65
 ) -> None:
     logging.basicConfig(level=logging.INFO)
     logger = logging.getLogger(__name__)
 
     if facility_level_nssp_data is None and state_level_nssp_data is None:
         raise ValueError(
-            "Must provide at least one "
-            "of facility-level and state-level"
-            "NSSP data"
+            "Must provide at least one " "of facility-level and state-level" "NSSP data"
         )
 
     state_pop_df = get_state_pop_df()
 
-    state_pop = state_pop_df.filter(pl.col("abb") == state_abb).item(
-        0, "population"
-    )
+    state_pop = state_pop_df.filter(pl.col("abb") == state_abb).item(0, "population")
 
     (generation_interval_pmf, delay_pmf, right_truncation_pmf) = get_pmfs(
         param_estimates=param_estimates, state_abb=state_abb, disease=disease
@@ -428,17 +407,13 @@
         credentials_dict=credentials_dict,
     ).with_columns(pl.lit("train").alias("data_type"))
 
-    nssp_training_dates = (
-        nssp_training_data.get_column("date").unique().to_list()
-    )
+    nssp_training_dates = nssp_training_data.get_column("date").unique().to_list()
     nhsn_training_dates = (
         nhsn_training_data.get_column("weekendingdate").unique().to_list()
     )
 
     nhsn_first_date_index = next(
-        i
-        for i, x in enumerate(nssp_training_dates)
-        if x == min(nhsn_training_dates)
+        i for i, x in enumerate(nssp_training_dates) if x == min(nhsn_training_dates)
     )
     nhsn_step_size = 7
 
