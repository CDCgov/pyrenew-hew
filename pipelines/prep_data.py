import datetime
import json
import logging
import os
import subprocess
import tempfile
from logging import Logger
from pathlib import Path

import forecasttools
import polars as pl
import polars.selectors as cs

_disease_map = {
    "COVID-19": "COVID-19/Omicron",
}

_inverse_disease_map = {v: k for k, v in _disease_map.items()}


def get_nhsn(
    start_date: datetime.date,
    end_date: datetime.date,
    disease: str,
    state_abb: str,
    temp_dir: Path = None,
    credentials_dict: dict = None,
) -> None:
    if temp_dir is None:
        temp_dir = tempfile.mkdtemp()
    if credentials_dict is None:
        credentials_dict = dict()

    def py_scalar_to_r_scalar(py_scalar):
        if py_scalar is None:
            return "NULL"
        return f"'{str(py_scalar)}'"

    disease_nhsn_key = {
        "COVID-19": "totalconfc19newadm",
        "Influenza": "totalconfflunewadm",
    }

    columns = disease_nhsn_key[disease]
<<<<<<< HEAD
    state_abb = state_abb if state_abb != "US" else "USA"
=======

    state_abb_for_query = state_abb if state_abb != "US" else "USA"

>>>>>>> b80ff42a
    temp_file = Path(temp_dir, "nhsn_temp.parquet")
    api_key_id = credentials_dict.get(
        "nhsn_api_key_id", os.getenv("NHSN_API_KEY_ID")
    )
    api_key_secret = credentials_dict.get(
        "nhsn_api_key_secret", os.getenv("NHSN_API_KEY_SECRET")
    )

    r_command = [
        "Rscript",
        "-e",
        f"""
        forecasttools::pull_nhsn(
            api_key_id = {py_scalar_to_r_scalar(api_key_id)},
            api_key_secret = {py_scalar_to_r_scalar(api_key_secret)},
            start_date = {py_scalar_to_r_scalar(start_date)},
            end_date = {py_scalar_to_r_scalar(end_date)},
            columns = {py_scalar_to_r_scalar(columns)},
            jurisdictions = {py_scalar_to_r_scalar(state_abb_for_query)}
        ) |>
        dplyr::mutate(weekendingdate = lubridate::as_date(weekendingdate)) |>
        dplyr::mutate(jurisdiction = dplyr::if_else(jurisdiction == "USA", "US",
          jurisdiction
        )) |>
        dplyr::rename(hospital_admissions = {py_scalar_to_r_scalar(columns)}) |>
        dplyr::mutate(hospital_admissions = as.numeric(hospital_admissions)) |>
        arrow::write_parquet("{str(temp_file)}")
        """,
    ]

    result = subprocess.run(r_command)

    if result.returncode != 0:
        raise RuntimeError(f"pull_and_save_nhsn: {result.stderr}")
    raw_dat = pl.read_parquet(temp_file)
    dat = raw_dat.with_columns(
        weekendingdate=pl.col("weekendingdate").cast(pl.Date)
    )
    return dat


def combine_nssp_and_nhsn(
    nssp_data: pl.DataFrame,
    nhsn_data: pl.DataFrame,
    disease: str,
):
    count_type_dict = {
        disease: "observed_ed_visits",
        "Total": "other_ed_visits",
    }

    nssp_data_long = (
        nssp_data.rename({"disease": "count_type"})
        .unpivot(
            on="ed_visits",
            index=cs.exclude(["ed_visits"]),
            variable_name="drop_me",
            value_name=".value",
        )
        .with_columns(
            pl.col("count_type").replace(count_type_dict).alias(".variable")
        )
        .select(cs.exclude(["count_type", "drop_me"]))
    )

    nhsn_data_long = nhsn_data.rename(
        {
            "weekendingdate": "date",
            "jurisdiction": "geo_value",
            "hospital_admissions": "observed_hospital_admissions",
        }
    ).unpivot(
        on="observed_hospital_admissions",
        index=cs.exclude("observed_hospital_admissions"),
        variable_name=".variable",
        value_name=".value",
    )

    combined_dat = (
        pl.concat(
            [nssp_data_long, nhsn_data_long],
            how="diagonal_relaxed",
        )
        .with_columns(pl.lit(disease).alias("disease"))
        .sort(["date", "geo_value", ".variable"])
        .select(
            [
                "date",
                "geo_value",
                "disease",
                "data_type",
                ".variable",
                ".value",
            ]
        )
    )

    return combined_dat


def aggregate_to_national(
    data: pl.LazyFrame,
    geo_values_to_include,
    first_date_to_include: datetime.date,
    national_geo_value="US",
):
    assert national_geo_value not in geo_values_to_include
    return (
        data.filter(
            pl.col("geo_value").is_in(geo_values_to_include),
            pl.col("reference_date") >= first_date_to_include,
        )
        .group_by(["disease", "metric", "geo_type", "reference_date"])
        .agg(geo_value=pl.lit(national_geo_value), value=pl.col("value").sum())
    )


def process_state_level_data(
    state_level_nssp_data: pl.LazyFrame,
    state_abb: str,
    disease: str,
    first_training_date: datetime.date,
    state_pop_df: pl.DataFrame,
) -> pl.DataFrame:
    logging.basicConfig(level=logging.INFO)
    logger = logging.getLogger(__name__)

    if state_level_nssp_data is None:
        return pl.DataFrame(
            schema={
                "date": pl.Date,
                "geo_value": pl.Utf8,
                "disease": pl.Utf8,
                "ed_visits": pl.Float64,
            }
        )

    disease_key = _disease_map.get(disease, disease)

    if state_abb == "US":
        locations_to_aggregate = (
            state_pop_df.filter(pl.col("abb") != "US")
            .get_column("abb")
            .unique()
        )
        logger.info("Aggregating state-level data to national")
        state_level_nssp_data = aggregate_to_national(
            state_level_nssp_data,
            locations_to_aggregate,
            first_training_date,
            national_geo_value="US",
        )

    return (
        state_level_nssp_data.filter(
            pl.col("disease").is_in([disease_key, "Total"]),
            pl.col("metric") == "count_ed_visits",
            pl.col("geo_value") == state_abb,
            pl.col("geo_type") == "state",
            pl.col("reference_date") >= first_training_date,
        )
        .select(
            [
                pl.col("reference_date").alias("date"),
                pl.col("geo_value").cast(pl.Utf8),
                pl.col("disease").cast(pl.Utf8),
                pl.col("value").alias("ed_visits"),
            ]
        )
        .with_columns(
            disease=pl.col("disease")
            .cast(pl.Utf8)
            .replace(_inverse_disease_map),
        )
        .sort(["date", "disease"])
        .collect(streaming=True)
    )


def aggregate_facility_level_nssp_to_state(
    facility_level_nssp_data: pl.LazyFrame,
    state_abb: str,
    disease: str,
    first_training_date: str,
    state_pop_df: pl.DataFrame,
) -> pl.DataFrame:
    logging.basicConfig(level=logging.INFO)
    logger = logging.getLogger(__name__)

    if facility_level_nssp_data is None:
        return pl.DataFrame(
            schema={
                "date": pl.Date,
                "geo_value": pl.Utf8,
                "disease": pl.Utf8,
                "ed_visits": pl.Float64,
            }
        )

    disease_key = _disease_map.get(disease, disease)

    if state_abb == "US":
        logger.info("Aggregating facility-level data to national")
        locations_to_aggregate = (
            state_pop_df.filter(pl.col("abb") != "US")
            .get_column("abb")
            .unique()
        )
        facility_level_nssp_data = aggregate_to_national(
            facility_level_nssp_data,
            locations_to_aggregate,
            first_training_date,
            national_geo_value="US",
        )

    return (
        facility_level_nssp_data.filter(
            pl.col("disease").is_in([disease_key, "Total"]),
            pl.col("metric") == "count_ed_visits",
            pl.col("geo_value") == state_abb,
            pl.col("reference_date") >= first_training_date,
        )
        .group_by(["reference_date", "disease"])
        .agg(pl.col("value").sum().alias("ed_visits"))
        .with_columns(
            disease=pl.col("disease")
            .cast(pl.Utf8)
            .replace(_inverse_disease_map),
            geo_value=pl.lit(state_abb).cast(pl.Utf8),
        )
        .rename({"reference_date": "date"})
        .sort(["date", "disease"])
        .select(["date", "geo_value", "disease", "ed_visits"])
        .collect(streaming=True)
        # setting streaming = True explicitly
        # avoids an `Option::unwrap()` on a `None` value
        # error. Cause of error not known but presumably
        # related to how parquets are processed.
    )


def verify_no_date_gaps(df: pl.DataFrame):
    expected_length = df.select(
        dur=((pl.col("date").max() - pl.col("date").min()).dt.total_days() + 1)
    ).to_numpy()[0]
    if not df.height == 2 * expected_length:
        raise ValueError("Data frame appears to have date gaps")


def get_state_pop_df():
    return forecasttools.location_table.select(
        pl.col("short_name").alias("abb"),
        pl.col("long_name").alias("name"),
        pl.col("population"),
    )


def get_pmfs(param_estimates: pl.LazyFrame, state_abb: str, disease: str):
    generation_interval_pmf = (
        param_estimates.filter(
            (pl.col("geo_value").is_null())
            & (pl.col("disease") == disease)
            & (pl.col("parameter") == "generation_interval")
            & (pl.col("end_date").is_null())  # most recent estimate
        )
        .collect(streaming=True)
        .get_column("value")
        .to_list()[0]
    )

    delay_pmf = (
        param_estimates.filter(
            (pl.col("geo_value").is_null())
            & (pl.col("disease") == disease)
            & (pl.col("parameter") == "delay")
            & (pl.col("end_date").is_null())  # most recent estimate
        )
        .collect(streaming=True)
        .get_column("value")
        .to_list()[0]
    )

    right_truncation_pmf = (
        param_estimates.filter(
            (pl.col("geo_value") == state_abb)
            & (pl.col("disease") == disease)
            & (pl.col("parameter") == "right_truncation")
            & (pl.col("end_date").is_null())
        )
        .filter(pl.col("reference_date") == pl.col("reference_date").max())
        .collect(streaming=True)
        .get_column("value")
        .to_list()[0]
    )

    return (generation_interval_pmf, delay_pmf, right_truncation_pmf)


def process_and_save_state(
    state_abb: str,
    disease: str,
    report_date: datetime.date,
    first_training_date: datetime.date,
    last_training_date: datetime.date,
    param_estimates: pl.LazyFrame,
    model_run_dir: Path,
    logger: Logger = None,
    facility_level_nssp_data: pl.LazyFrame = None,
    state_level_nssp_data: pl.LazyFrame = None,
    credentials_dict: dict = None,
) -> None:
    logging.basicConfig(level=logging.INFO)
    logger = logging.getLogger(__name__)

    if facility_level_nssp_data is None and state_level_nssp_data is None:
        raise ValueError(
            "Must provide at least one "
            "of facility-level and state-level"
            "NSSP data"
        )

    state_pop_df = get_state_pop_df()

    state_pop = state_pop_df.filter(pl.col("abb") == state_abb).item(
        0, "population"
    )

    (generation_interval_pmf, delay_pmf, right_truncation_pmf) = get_pmfs(
        param_estimates=param_estimates, state_abb=state_abb, disease=disease
    )

    right_truncation_offset = (report_date - last_training_date).days

    aggregated_facility_data = aggregate_facility_level_nssp_to_state(
        facility_level_nssp_data=facility_level_nssp_data,
        state_abb=state_abb,
        disease=disease,
        first_training_date=first_training_date,
        state_pop_df=state_pop_df,
    )

    state_level_data = process_state_level_data(
        state_level_nssp_data=state_level_nssp_data,
        state_abb=state_abb,
        disease=disease,
        first_training_date=first_training_date,
        state_pop_df=state_pop_df,
    )

    if aggregated_facility_data.height > 0:
        first_facility_level_data_date = aggregated_facility_data.get_column(
            "date"
        ).min()
        state_level_data = state_level_data.filter(
            pl.col("date") < first_facility_level_data_date
        )

    nssp_training_data = (
        pl.concat([state_level_data, aggregated_facility_data])
        .filter(pl.col("date") <= last_training_date)
        .with_columns(pl.lit("train").alias("data_type"))
        .sort(["date", "disease"])
    )

    verify_no_date_gaps(nssp_training_data)

    nhsn_training_data = get_nhsn(
        start_date=first_training_date,
        end_date=last_training_date,
        disease=disease,
        state_abb=state_abb,
        credentials_dict=credentials_dict,
    ).with_columns(pl.lit("train").alias("data_type"))

    nssp_training_dates = (
        nssp_training_data.get_column("date").unique().to_list()
    )
    nhsn_training_dates = (
        nhsn_training_data.get_column("weekendingdate").unique().to_list()
    )

    nhsn_first_date_index = next(
        i
        for i, x in enumerate(nssp_training_dates)
        if x == min(nhsn_training_dates)
    )
    nhsn_step_size = 7

    train_disease_ed_visits = (
        nssp_training_data.filter(pl.col("disease") == disease)
        .get_column("ed_visits")
        .to_list()
    )

    train_total_ed_visits = (
        nssp_training_data.filter(pl.col("disease") == "Total")
        .get_column("ed_visits")
        .to_list()
    )

    train_disease_hospital_admissions = nhsn_training_data.get_column(
        "hospital_admissions"
    ).to_list()

    data_for_model_fit = {
        "inf_to_ed_pmf": delay_pmf,
        "generation_interval_pmf": generation_interval_pmf,
        "right_truncation_pmf": right_truncation_pmf,
        "data_observed_disease_ed_visits": train_disease_ed_visits,
        "data_observed_total_ed_visits": train_total_ed_visits,
        "data_observed_disease_hospital_admissions": train_disease_hospital_admissions,
        "nssp_training_dates": nssp_training_dates,
        "nhsn_training_dates": nhsn_training_dates,
        "nhsn_first_date_index": nhsn_first_date_index,
        "nhsn_step_size": nhsn_step_size,
        "state_pop": state_pop,
        "right_truncation_offset": right_truncation_offset,
    }
    data_dir = Path(model_run_dir, "data")
    os.makedirs(data_dir, exist_ok=True)

    with open(Path(data_dir, "data_for_model_fit.json"), "w") as json_file:
        json.dump(data_for_model_fit, json_file, default=str)

    combined_training_dat = combine_nssp_and_nhsn(
        nssp_data=nssp_training_data,
        nhsn_data=nhsn_training_data,
        disease=disease,
    )

    if logger is not None:
        logger.info(f"Saving {state_abb} to {data_dir}")

    combined_training_dat.write_csv(
        Path(data_dir, "combined_training_data.tsv"), separator="\t"
    )
    return None<|MERGE_RESOLUTION|>--- conflicted
+++ resolved
@@ -42,13 +42,9 @@
     }
 
     columns = disease_nhsn_key[disease]
-<<<<<<< HEAD
-    state_abb = state_abb if state_abb != "US" else "USA"
-=======
 
     state_abb_for_query = state_abb if state_abb != "US" else "USA"
 
->>>>>>> b80ff42a
     temp_file = Path(temp_dir, "nhsn_temp.parquet")
     api_key_id = credentials_dict.get(
         "nhsn_api_key_id", os.getenv("NHSN_API_KEY_ID")
