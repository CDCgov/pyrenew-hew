import datetime
import json
import logging
import os
import subprocess
import tempfile
from logging import Logger
from pathlib import Path

import forecasttools
import polars as pl
import polars.selectors as cs

_disease_map = {
    "COVID-19": "COVID-19/Omicron",
}

_inverse_disease_map = {v: k for k, v in _disease_map.items()}


def get_nhsn(
    start_date: datetime.date,
    end_date: datetime.date,
    disease: str,
    state_abb: str,
    temp_dir=None,
) -> None:
    if temp_dir is None:
        temp_dir = tempfile.mkdtemp()

    def py_scalar_to_r_scalar(py_scalar):
        if py_scalar is None:
            return "NULL"
        return f"'{str(py_scalar)}'"

    disease_nhsn_key = {
        "COVID-19": "totalconfc19newadm",
        "Influenza": "totalconfflunewadm",
    }

    columns = disease_nhsn_key[disease]

    state_abb = state_abb if state_abb != "US" else "USA"

    temp_file = Path(temp_dir, "nhsn_temp.parquet")

    r_command = [
        "Rscript",
        "-e",
        f"""
        forecasttools::pull_nhsn(
            start_date = {py_scalar_to_r_scalar(start_date)},
            end_date = {py_scalar_to_r_scalar(end_date)},
            columns = {py_scalar_to_r_scalar(columns)},
            jurisdictions = {py_scalar_to_r_scalar(state_abb)},
        ) |>
        dplyr::mutate(weekendingdate = lubridate::as_date(weekendingdate)) |>
        dplyr::rename(hospital_admissions = {py_scalar_to_r_scalar(columns)}) |>
        dplyr::mutate(hospital_admissions = as.numeric(hospital_admissions)) |>
        arrow::write_parquet("{str(temp_file)}")
        """,
    ]

    result = subprocess.run(r_command)

    if result.returncode != 0:
        raise RuntimeError(f"pull_and_save_nhsn: {result.stderr}")
    raw_dat = pl.read_parquet(temp_file)
    dat = raw_dat.with_columns(
        weekendingdate=pl.col("weekendingdate").cast(pl.Date)
    )
    return dat


def aggregate_to_national(
    data: pl.LazyFrame,
    geo_values_to_include,
    first_date_to_include: datetime.date,
    national_geo_value="US",
):
    assert national_geo_value not in geo_values_to_include
    return (
        data.filter(
            pl.col("geo_value").is_in(geo_values_to_include),
            pl.col("reference_date") >= first_date_to_include,
        )
        .group_by(["disease", "metric", "geo_type", "reference_date"])
        .agg(geo_value=pl.lit(national_geo_value), value=pl.col("value").sum())
    )


def process_state_level_data(
    state_level_nssp_data: pl.LazyFrame,
    state_abb: str,
    disease: str,
    first_training_date: datetime.date,
    state_pop_df: pl.DataFrame,
) -> pl.DataFrame:
    logging.basicConfig(level=logging.INFO)
    logger = logging.getLogger(__name__)

    if state_level_nssp_data is None:
        return pl.DataFrame(
            schema={
                "date": pl.Date,
                "geo_value": pl.Utf8,
                "disease": pl.Utf8,
                "ed_visits": pl.Float64,
            }
        )

    disease_key = _disease_map.get(disease, disease)

    if state_abb == "US":
        logger.info("Aggregating state-level data to national")
        state_level_nssp_data = aggregate_to_national(
            state_level_nssp_data,
            state_pop_df["abb"].unique(),
            first_training_date,
            national_geo_value="US",
        )

    return (
        state_level_nssp_data.filter(
            pl.col("disease").is_in([disease_key, "Total"]),
            pl.col("metric") == "count_ed_visits",
            pl.col("geo_value") == state_abb,
            pl.col("geo_type") == "state",
            pl.col("reference_date") >= first_training_date,
        )
        .select(
            [
                pl.col("reference_date").alias("date"),
                pl.col("geo_value").cast(pl.Utf8),
                pl.col("disease").cast(pl.Utf8),
                pl.col("value").alias("ed_visits"),
            ]
        )
        .with_columns(
            disease=pl.col("disease")
            .cast(pl.Utf8)
            .replace(_inverse_disease_map),
        )
        .sort(["date", "disease"])
        .collect(streaming=True)
    )


def aggregate_facility_level_nssp_to_state(
    facility_level_nssp_data: pl.LazyFrame,
    state_abb: str,
    disease: str,
    first_training_date: str,
    state_pop_df: pl.DataFrame,
) -> pl.DataFrame:
    logging.basicConfig(level=logging.INFO)
    logger = logging.getLogger(__name__)

    if facility_level_nssp_data is None:
        return pl.DataFrame(
            schema={
                "date": pl.Date,
                "geo_value": pl.Utf8,
                "disease": pl.Utf8,
                "ed_visits": pl.Float64,
            }
        )

    disease_key = _disease_map.get(disease, disease)

    if state_abb == "US":
        logger.info("Aggregating facility-level data to national")
        facility_level_nssp_data = aggregate_to_national(
            facility_level_nssp_data,
            state_pop_df["abb"].unique(),
            first_training_date,
            national_geo_value="US",
        )

    return (
        facility_level_nssp_data.filter(
            pl.col("disease").is_in([disease_key, "Total"]),
            pl.col("metric") == "count_ed_visits",
            pl.col("geo_value") == state_abb,
            pl.col("reference_date") >= first_training_date,
        )
        .group_by(["reference_date", "disease"])
        .agg(pl.col("value").sum().alias("ed_visits"))
        .with_columns(
            disease=pl.col("disease")
            .cast(pl.Utf8)
            .replace(_inverse_disease_map),
            geo_value=pl.lit(state_abb).cast(pl.Utf8),
        )
        .rename({"reference_date": "date"})
        .sort(["date", "disease"])
        .select(["date", "geo_value", "disease", "ed_visits"])
        .collect(streaming=True)
        # setting streaming = True explicitly
        # avoids an `Option::unwrap()` on a `None` value
        # error. Cause of error not known but presumably
        # related to how parquets are processed.
    )


def verify_no_date_gaps(df: pl.DataFrame):
    expected_length = df.select(
        dur=((pl.col("date").max() - pl.col("date").min()).dt.total_days() + 1)
    ).to_numpy()[0]
    if not df.height == 2 * expected_length:
        raise ValueError("Data frame appears to have date gaps")


def get_state_pop_df():
    census_dat = pl.read_csv(
        "https://www2.census.gov/geo/docs/reference/cenpop2020/CenPop2020_Mean_ST.txt"
    )

    state_pop_df = forecasttools.location_table.join(
        census_dat, left_on="long_name", right_on="STNAME"
    ).select(
        pl.col("short_name").alias("abb"),
        pl.col("long_name").alias("name"),
        pl.col("POPULATION").alias("population"),
    )

    return state_pop_df


def get_pmfs(param_estimates: pl.LazyFrame, state_abb: str, disease: str):
    generation_interval_pmf = (
        param_estimates.filter(
            (pl.col("geo_value").is_null())
            & (pl.col("disease") == disease)
            & (pl.col("parameter") == "generation_interval")
            & (pl.col("end_date").is_null())  # most recent estimate
        )
        .collect(streaming=True)
        .get_column("value")
        .to_list()[0]
    )

    delay_pmf = (
        param_estimates.filter(
            (pl.col("geo_value").is_null())
            & (pl.col("disease") == disease)
            & (pl.col("parameter") == "delay")
            & (pl.col("end_date").is_null())  # most recent estimate
        )
        .collect(streaming=True)
        .get_column("value")
        .to_list()[0]
    )

    right_truncation_pmf = (
        param_estimates.filter(
            (pl.col("geo_value") == state_abb)
            & (pl.col("disease") == disease)
            & (pl.col("parameter") == "right_truncation")
            & (pl.col("end_date").is_null())
        )
        .filter(pl.col("reference_date") == pl.col("reference_date").max())
        .collect(streaming=True)
        .get_column("value")
        .to_list()[0]
    )

    return (generation_interval_pmf, delay_pmf, right_truncation_pmf)


def process_and_save_state(
    state_abb: str,
    disease: str,
    report_date: datetime.date,
    first_training_date: datetime.date,
    last_training_date: datetime.date,
    param_estimates: pl.LazyFrame,
    model_run_dir: Path,
    logger: Logger = None,
    facility_level_nssp_data: pl.LazyFrame = None,
    state_level_nssp_data: pl.LazyFrame = None,
) -> None:
    logging.basicConfig(level=logging.INFO)
    logger = logging.getLogger(__name__)

    if facility_level_nssp_data is None and state_level_nssp_data is None:
        raise ValueError(
            "Must provide at least one "
            "of facility-level and state-level"
            "NSSP data"
        )

    state_pop_df = get_state_pop_df()

    if state_abb == "US":
        state_pop = state_pop_df["population"].sum()
    else:
        state_pop = (
            state_pop_df.filter(pl.col("abb") == state_abb)
            .get_column("population")
            .to_list()[0]
        )

    (generation_interval_pmf, delay_pmf, right_truncation_pmf) = get_pmfs(
        param_estimates=param_estimates, state_abb=state_abb, disease=disease
    )

    right_truncation_offset = (report_date - last_training_date).days

    aggregated_facility_data = aggregate_facility_level_nssp_to_state(
        facility_level_nssp_data=facility_level_nssp_data,
        state_abb=state_abb,
        disease=disease,
        first_training_date=first_training_date,
        state_pop_df=state_pop_df,
    )

    state_level_data = process_state_level_data(
        state_level_nssp_data=state_level_nssp_data,
        state_abb=state_abb,
        disease=disease,
        first_training_date=first_training_date,
        state_pop_df=state_pop_df,
    )

    if aggregated_facility_data.height > 0:
        first_facility_level_data_date = aggregated_facility_data.get_column(
            "date"
        ).min()
        state_level_data = state_level_data.filter(
            pl.col("date") < first_facility_level_data_date
        )

    nssp_training_data = (
        pl.concat([state_level_data, aggregated_facility_data])
        .filter(pl.col("date") <= last_training_date)
        .with_columns(pl.lit("train").alias("data_type"))
        .sort(["date", "disease"])
    )

    verify_no_date_gaps(nssp_training_data)

    nhsn_training_data = get_nhsn(
        start_date=first_training_date,
        end_date=last_training_date,
        disease=disease,
        state_abb=state_abb,
    )

    nssp_training_dates = (
        nssp_training_data.get_column("date").unique().to_list()
    )
    nhsn_training_dates = (
        nhsn_training_data.get_column("weekendingdate").unique().to_list()
    )

    nhsn_first_date_index = next(
        i
        for i, x in enumerate(nssp_training_dates)
        if x == min(nhsn_training_dates)
    )
    nhsn_step_size = 7

    train_disease_ed_visits = (
        nssp_training_data.filter(pl.col("disease") == disease)
        .get_column("ed_visits")
        .to_list()
    )

    train_total_ed_visits = (
        nssp_training_data.filter(pl.col("disease") == "Total")
        .get_column("ed_visits")
        .to_list()
    )

    train_disease_hospital_admissions = nhsn_training_data.get_column(
        "hospital_admissions"
    ).to_list()

    data_for_model_fit = {
        "inf_to_ed_pmf": delay_pmf,
        "generation_interval_pmf": generation_interval_pmf,
        "right_truncation_pmf": right_truncation_pmf,
        "data_observed_disease_ed_visits": train_disease_ed_visits,
<<<<<<< HEAD
        "data_observed_disease_hospital_admissions": train_total_ed_visits,
=======
        "data_observed_total_ed_visits": train_total_ed_visits,
>>>>>>> 74a2a3f0
        "data_observed_disease_hospital_admissions": train_disease_hospital_admissions,
        "nssp_training_dates": nssp_training_dates,
        "nhsn_training_dates": nhsn_training_dates,
        "nhsn_first_date_index": nhsn_first_date_index,
        "nhsn_step_size": nhsn_step_size,
        "state_pop": state_pop,
        "right_truncation_offset": right_truncation_offset,
    }
    data_dir = Path(model_run_dir, "data")
    os.makedirs(data_dir, exist_ok=True)

    with open(Path(data_dir, "data_for_model_fit.json"), "w") as json_file:
        json.dump(data_for_model_fit, json_file, default=str)

    nssp_training_data_long = nssp_training_data.unpivot(
        on="ed_visits",
        index=cs.exclude("ed_visits"),
        variable_name="value_type",
    )

    nhsn_training_data_long = (
        nhsn_training_data.rename(
            {"weekendingdate": "date", "jurisdiction": "geo_value"}
        )
        .unpivot(
            on="hospital_admissions",
            index=cs.exclude("hospital_admissions"),
            variable_name="value_type",
        )
        .with_columns(
            pl.lit(disease).alias("disease"),
            pl.lit("train").alias("data_type"),
        )
    )

    combined_training_dat = pl.concat(
        [nssp_training_data_long, nhsn_training_data_long],
        how="diagonal_relaxed",
    ).sort(["date", "geo_value", "value_type"])

    if logger is not None:
        logger.info(f"Saving {state_abb} to {data_dir}")

    # post processing not yet updated for combined nhsn and nssp data
    nssp_training_data.write_csv(Path(data_dir, "data.tsv"), separator="\t")
    combined_training_dat.write_csv(
        Path(data_dir, "combined_training_data.tsv"), separator="\t"
    )
    return None<|MERGE_RESOLUTION|>--- conflicted
+++ resolved
@@ -382,11 +382,7 @@
         "generation_interval_pmf": generation_interval_pmf,
         "right_truncation_pmf": right_truncation_pmf,
         "data_observed_disease_ed_visits": train_disease_ed_visits,
-<<<<<<< HEAD
-        "data_observed_disease_hospital_admissions": train_total_ed_visits,
-=======
         "data_observed_total_ed_visits": train_total_ed_visits,
->>>>>>> 74a2a3f0
         "data_observed_disease_hospital_admissions": train_disease_hospital_admissions,
         "nssp_training_dates": nssp_training_dates,
         "nhsn_training_dates": nhsn_training_dates,
