--- conflicted
+++ resolved
@@ -79,9 +79,7 @@
             ]
         )
         .with_columns(
-            disease=pl.col("disease")
-            .cast(pl.Utf8)
-            .replace(_inverse_disease_map),
+            disease=pl.col("disease").cast(pl.Utf8).replace(_inverse_disease_map),
         )
         .sort(["date", "disease"])
         .collect()
@@ -129,9 +127,7 @@
         .group_by(["reference_date", "disease"])
         .agg(pl.col("value").sum().alias("ed_visits"))
         .with_columns(
-            disease=pl.col("disease")
-            .cast(pl.Utf8)
-            .replace(_inverse_disease_map),
+            disease=pl.col("disease").cast(pl.Utf8).replace(_inverse_disease_map),
             geo_value=pl.lit(state_abb).cast(pl.Utf8),
         )
         .rename({"reference_date": "date"})
@@ -163,9 +159,7 @@
         "refs/heads/master/data-raw/states.csv"
     )
 
-    state_pop_df = facts.join(states, on="name").select(
-        ["abb", "name", "population"]
-    )
+    state_pop_df = facts.join(states, on="name").select(["abb", "name", "population"])
 
     return state_pop_df
 
@@ -211,7 +205,6 @@
     return (generation_interval_pmf, delay_pmf, right_truncation_pmf)
 
 
-<<<<<<< HEAD
 def process_national(
     disease: str,
     report_date: datetime.date,
@@ -228,8 +221,6 @@
         logger.info("Processing national dataset")
 
 
-=======
->>>>>>> 244178af
 def process_and_save_state(
     state_abb: str,
     disease: str,
@@ -248,9 +239,7 @@
 
     if facility_level_nssp_data is None and state_level_nssp_data is None:
         raise ValueError(
-            "Must provide at least one "
-            "of facility-level and state-level"
-            "NSSP data"
+            "Must provide at least one " "of facility-level and state-level" "NSSP data"
         )
 
     state_pop_df = get_state_pop_df()
@@ -333,9 +322,7 @@
     )
 
     test_total_ed_visits = (
-        data_to_save.filter(
-            pl.col("data_type") == "test", pl.col("disease") == "Total"
-        )
+        data_to_save.filter(pl.col("data_type") == "test", pl.col("disease") == "Total")
         .get_column("ed_visits")
         .to_list()
     )
@@ -354,18 +341,11 @@
 
     os.makedirs(model_run_dir, exist_ok=True)
 
-<<<<<<< HEAD
     if logger is not None:
         logger.info(f"Saving {state_abb} to {model_run_dir}")
     data_to_save.write_csv(Path(model_run_dir, "data.csv"))
-=======
-    logger.info(f"Saving {state_abb} to {state_dir}")
-    data_to_save.write_csv(Path(state_dir, "data.csv"))
->>>>>>> 244178af
-
-    with open(
-        Path(model_run_dir, "data_for_model_fit.json"), "w"
-    ) as json_file:
+
+    with open(Path(model_run_dir, "data_for_model_fit.json"), "w") as json_file:
         json.dump(data_for_model_fit, json_file)
 
     return None