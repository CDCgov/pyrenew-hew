script_packages <- c(
  "argparser",
  "arrow",
  "dplyr",
  "forecasttools",
  "scoringutils",
  "tidyr",
  "readr",
  "hewr",
  "fs",
  "stringr",
  "purrr"
)

## load in packages without messages
purrr::walk(script_packages, \(pkg) {
  suppressPackageStartupMessages(
    library(pkg, character.only = TRUE)
  )
})


#' Score Forecasts
#'
#' This function scores forecast data using the `scoringutils` package. It takes
#' in scorable data, that is data which has a joined eval data and forecast
#' data, and scores it.
#'
#' NB: this function assumes that _log-scale_ scoring is the default. If you
#' want to vary this behavior, you can splat additional arguments to
#' `scoringutils::transform_forecasts` such as the identity transformation e.g.
#' `fun = identity` with `label = "identity"`.
#'
#' If more than one model is present in the data, in the column `model_col` the
#' function will add relative skill metrics to the output.
#'
#' @param samples_scorable A data frame to be scored using
#' `scoringutils::as_forecast_sample`
#' @param quantiles_scorable A data frame to be scored using
#' `scoringutils::as_forecast_quantile`
#' @param ... Additional arguments passed to
#' `scoringutils::transform_forecasts`.
#'
#' @return A data frame with scored forecasts and relative skill metrics.
#' @export
score_single_run <- function(samples_scorable,
                             quantiles_scorable,
                             ...) {
  quants <- unique(quantiles_scorable$quantile_level)

  forecast_sample_df <- as_forecast_sample(samples_scorable)
  forecast_quantile_df <- bind_rows(
    as_forecast_quantile(quantiles_scorable),
    as_forecast_quantile(forecast_sample_df,
      probs = quants
    )
  ) |>
    as_forecast_quantile()


  sample_scores <- forecast_sample_df |>
    scoringutils::transform_forecasts(...) |>
    scoringutils::score()

  interval_coverage_95 <- purrr::partial(scoringutils::interval_coverage,
    interval_range = 95
  )

  quantile_metrics <- c(get_metrics(forecast_quantile_df),
    interval_coverage_95 = interval_coverage_95
  )

  quantile_scores <- forecast_quantile_df |>
    scoringutils::transform_forecasts(...) |>
    scoringutils::score(metrics = quantile_metrics)

  # Add relative skill if more than one model is present
  if (n_distinct(forecast_sample_df[["model"]]) > 1) {
    sample_scores <- scoringutils::add_relative_skill(sample_scores)
  }
  if (n_distinct(forecast_quantile_df[["model"]]) > 1) {
    quantile_scores <- scoringutils::add_relative_skill(quantile_scores)
  }

  return(list(
    sample_scores = sample_scores,
    quantile_scores = quantile_scores
  ))
}

read_and_score_location <- function(model_run_dir,
                                    strict = TRUE) {
  first_forecast_date <- parse_model_run_dir_path(
    model_run_dir
  )$last_training_date + lubridate::days(1)

  samples_paths <- dir_ls(model_run_dir,
    recurse = TRUE,
    glob = "*_samples.parquet"
  )
  quantiles_paths <- dir_ls(model_run_dir,
    recurse = TRUE,
    glob = "*_quantiles.parquet"
  )

  scorable_datasets <-
    tibble(file_path = c(samples_paths, quantiles_paths)) |>
    mutate(
      forecast_name = file_path |>
        path_file() |>
        path_ext_remove() |>
        str_remove("_([^_]*)$"),
      forecast_type = file_path |>
        path_file() |>
        path_ext_remove() |>
        str_extract("(?<=_)([^_]*)$"),
      resolution = file_path |>
        path_file() |>
        path_ext_remove() |>
        str_extract("^.+?(?=_)"),
      model_name = file_path |>
        path_dir() |>
        path_file()
    ) |>
    unite("model", model_name, forecast_name, sep = "_") |>
    mutate(forecast_data = map(file_path, \(x) {
      read_parquet(x) |>
        rename(predicted = .value) |>
        filter(date > !!first_forecast_date)
    })) |>
    select(-file_path)

  eval_data <-
    tibble(
      file_path = c(
        path(model_run_dir, "data", "combined_eval_data", ext = "tsv"),
        path(model_run_dir, "data", "epiweekly_combined_eval_data", ext = "tsv")
      ),
      resolution = c("daily", "epiweekly"),
      eval_data = map(file_path, \(x) {
        read_tsv(x,
          col_types = cols(
            date = col_date(),
            geo_value = col_character(),
            disease = col_character(),
            data_type = col_character(),
            .variable = col_character(),
            .value = col_double()
          )
        ) |>
          rename(observed = .value) |>
          filter(date > !!first_forecast_date)
      })
    ) |>
    select(-file_path) |>
    unnest(eval_data)

  if (nrow(eval_data) == 0 && strict) {
    stop(paste0(
      "Nothing to score. ",
      "If you want to permit this, ",
      "set `strict` to `FALSE`."
    ))
  }

<<<<<<< HEAD

  # Removing lab_site_index column
  # NWSS data is not added to eval data yet

=======
>>>>>>> 874cec69
  samples_scorable <-
    scorable_datasets |>
    filter(forecast_type == "samples") |>
    unnest(forecast_data) |>
    inner_join(eval_data,
      by = join_by(
        resolution, date, geo_value, disease, .variable
      )
    ) |>
    rename(sample_id = .draw) |>
    select(-c(.chain, .iteration, forecast_type, starts_with("lab_site_index")))

  quantiles_scorable <-
    scorable_datasets |>
    filter(forecast_type == "quantiles") |>
    unnest(forecast_data) |>
    inner_join(eval_data,
      by = join_by(resolution, date, geo_value, disease, .variable)
    ) |>
    select(-c(forecast_type, lab_site_index))

  scored <- score_single_run(
    quantiles_scorable = quantiles_scorable,
    samples_scorable = samples_scorable,
    offset = 1
  )


  write_rds(scored, path(model_run_dir, "scored", ext = "rds"))
}

# Create a parser
p <- arg_parser("Score a single location forecast") |>
  add_argument(
    "model_run_dir",
    help = "Directory containing the model data and output."
  )

argv <- parse_args(p)

read_and_score_location(argv$model_run_dir)<|MERGE_RESOLUTION|>--- conflicted
+++ resolved
@@ -163,13 +163,7 @@
     ))
   }
 
-<<<<<<< HEAD
-
-  # Removing lab_site_index column
-  # NWSS data is not added to eval data yet
-
-=======
->>>>>>> 874cec69
+
   samples_scorable <-
     scorable_datasets |>
     filter(forecast_type == "samples") |>
