script_packages <- c(
  "argparser",
  "arrow",
  "dplyr",
  "forecasttools",
  "scoringutils",
  "tidyr",
  "readr",
  "hewr",
  "fs",
  "stringr",
  "purrr"
)

## load in packages without messages
purrr::walk(script_packages, \(pkg) {
  suppressPackageStartupMessages(
    library(pkg, character.only = TRUE)
  )
})


#' Score Forecasts
#'
#' This function scores forecast data using the `scoringutils` package. It takes
#' in scorable data, that is data which has a joined eval data and forecast
#' data, and scores it.
#'
#' NB: this function assumes that _log-scale_ scoring is the default. If you
#' want to vary this behavior, you can splat additional arguments to
#' `scoringutils::transform_forecasts` such as the identity transformation e.g.
#' `fun = identity` with `label = "identity"`.
#'
#' If more than one model is present in the data, in the column `model_col` the
#' function will add relative skill metrics to the output.
#'
#' @param samples_scorable A data frame to be scored using
#' `scoringutils::as_forecast_sample`
#' @param quantiles_scorable A data frame to be scored using
#' `scoringutils::as_forecast_quantile`
#' @param ... Additional arguments passed to
#' `scoringutils::transform_forecasts`.
#'
#' @return A data frame with scored forecasts and relative skill metrics.
#' @export
score_single_run <- function(samples_scorable,
                             quantiles_scorable,
                             ...) {
  quants <- unique(quantiles_scorable$quantile_level)

  forecast_sample_df <- as_forecast_sample(samples_scorable)
  forecast_quantile_df <- bind_rows(
    as_forecast_quantile(quantiles_scorable),
    as_forecast_quantile(forecast_sample_df,
      probs = quants
    )
  ) |>
    as_forecast_quantile()


  sample_scores <- forecast_sample_df |>
    scoringutils::transform_forecasts(...) |>
    scoringutils::score()

  interval_coverage_95 <- purrr::partial(scoringutils::interval_coverage,
    interval_range = 95
  )

  quantile_metrics <- c(get_metrics(forecast_quantile_df),
    interval_coverage_95 = interval_coverage_95
  )

  quantile_scores <- forecast_quantile_df |>
    scoringutils::transform_forecasts(...) |>
    scoringutils::score(metrics = quantile_metrics)

  # Add relative skill if more than one model is present
  if (n_distinct(forecast_sample_df[["model"]]) > 1) {
    sample_scores <- scoringutils::add_relative_skill(sample_scores)
  }
  if (n_distinct(forecast_quantile_df[["model"]]) > 1) {
    quantile_scores <- scoringutils::add_relative_skill(quantile_scores)
  }

  return(list(
    sample_scores = sample_scores,
    quantile_scores = quantile_scores
  ))
}

read_and_score_location <- function(model_run_dir,
                                    strict = TRUE) {
  first_forecast_date <- parse_model_run_dir_path(
    model_run_dir
  )$last_training_date + lubridate::days(1)

  samples_paths <- dir_ls(model_run_dir,
    recurse = TRUE,
    glob = "*_samples.parquet"
  )
  quantiles_paths <- dir_ls(model_run_dir,
    recurse = TRUE,
    glob = "*_quantiles.parquet"
  )

  scorable_datasets <-
    tibble(file_path = c(samples_paths, quantiles_paths)) |>
    mutate(
      forecast_name = file_path |>
        path_file() |>
        path_ext_remove() |>
        str_remove("_([^_]*)$"),
      forecast_type = file_path |>
        path_file() |>
        path_ext_remove() |>
        str_extract("(?<=_)([^_]*)$"),
      resolution = file_path |>
        path_file() |>
        path_ext_remove() |>
        str_extract("^.+?(?=_)"),
      model_name = file_path |>
        path_dir() |>
        path_file()
    ) |>
    unite("model", model_name, forecast_name, sep = "_") |>
    mutate(forecast_data = map(file_path, \(x) {
      read_parquet(x) |>
        rename(predicted = .value) |>
        filter(date > !!first_forecast_date)
    })) |>
    select(-file_path)

  eval_data <-
    tibble(
      file_path = c(
        path(model_run_dir, "data", "combined_eval_data", ext = "tsv"),
        path(model_run_dir, "data", "epiweekly_combined_eval_data", ext = "tsv")
      ),
      resolution = c("daily", "epiweekly"),
      eval_data = map(file_path, \(x) {
        read_tsv(x,
          col_types = cols(
            date = col_date(),
            geo_value = col_character(),
            disease = col_character(),
            data_type = col_character(),
            .variable = col_character(),
            .value = col_double()
          )
        ) |>
          rename(observed = .value) |>
          filter(date > !!first_forecast_date)
      })
    ) |>
    select(-file_path) |>
    unnest(eval_data)

  if (nrow(eval_data) == 0 && strict) {
    stop(paste0(
      "Nothing to score. ",
      "If you want to permit this, ",
      "set `strict` to `FALSE`."
    ))
  }

<<<<<<< HEAD
  # Removing lab_site_index column with all NAs
  # will need to be modified when adding scoring for W
=======
  # Removing lab_site_index column
  # NWSS data is not added to eval data yet
>>>>>>> 2e9f9f7a
  samples_scorable <-
    scorable_datasets |>
    filter(forecast_type == "samples") |>
    unnest(forecast_data) |>
    inner_join(eval_data,
      by = join_by(
        resolution, date, geo_value, disease, .variable
      )
    ) |>
    rename(sample_id = .draw) |>
<<<<<<< HEAD
    select(-c(.chain, .iteration, forecast_type, lab_site_index))
=======
    select(-c(.chain, .iteration, forecast_type, starts_with("lab_site_index")))
>>>>>>> 2e9f9f7a

  quantiles_scorable <-
    scorable_datasets |>
    filter(forecast_type == "quantiles") |>
    unnest(forecast_data) |>
    inner_join(eval_data,
      by = join_by(resolution, date, geo_value, disease, .variable)
    ) |>
    select(-c(forecast_type, lab_site_index))

  scored <- score_single_run(
    quantiles_scorable = quantiles_scorable,
    samples_scorable = samples_scorable,
    offset = 1
  )


  write_rds(scored, path(model_run_dir, "scored", ext = "rds"))
}

# Create a parser
p <- arg_parser("Score a single location forecast") |>
  add_argument(
    "model_run_dir",
    help = "Directory containing the model data and output."
  )

argv <- parse_args(p)

read_and_score_location(argv$model_run_dir)<|MERGE_RESOLUTION|>--- conflicted
+++ resolved
@@ -163,13 +163,10 @@
     ))
   }
 
-<<<<<<< HEAD
-  # Removing lab_site_index column with all NAs
-  # will need to be modified when adding scoring for W
-=======
+
   # Removing lab_site_index column
   # NWSS data is not added to eval data yet
->>>>>>> 2e9f9f7a
+
   samples_scorable <-
     scorable_datasets |>
     filter(forecast_type == "samples") |>
@@ -180,11 +177,7 @@
       )
     ) |>
     rename(sample_id = .draw) |>
-<<<<<<< HEAD
-    select(-c(.chain, .iteration, forecast_type, lab_site_index))
-=======
     select(-c(.chain, .iteration, forecast_type, starts_with("lab_site_index")))
->>>>>>> 2e9f9f7a
 
   quantiles_scorable <-
     scorable_datasets |>
