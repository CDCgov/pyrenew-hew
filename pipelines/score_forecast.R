--- conflicted
+++ resolved
@@ -22,21 +22,6 @@
 
 #' Score Forecasts
 #'
-<<<<<<< HEAD
-#' This function scores forecast data using the `scoringutils` package.
-#' It takes in scorable data, that is data which has a joined truth data
-#' and forecast data, and scores it.
-#'
-#' This function aims at scoring _sampled_ forecasts. Care must be taken to
-#' select the appropriate columns for the observed and predicted values, as
-#' well as the forecast unit. The expected `sample_id` column is `.draw`
-#' due to expecting input from a tidybayes format.
-#'
-#' NB: this function assumes that _log-scale_ scoring is the default. If
-#' you want to vary this behaviour, you can splat additional arguments to
-#' `scoringutils::transform_forecasts` such as the identity transformation
-#' e.g. `fun = identity` with `label = "identity"`.
-=======
 #' This function scores forecast data using the `scoringutils` package. It takes
 #' in scorable data, that is data which has a joined eval data and forecast
 #' data, and scores it.
@@ -45,69 +30,23 @@
 #' want to vary this behavior, you can splat additional arguments to
 #' `scoringutils::transform_forecasts` such as the identity transformation e.g.
 #' `fun = identity` with `label = "identity"`.
->>>>>>> 595b2554
 #'
 #' If more than one model is present in the data in the column
 #' `model_col`, the function will add relative skill metrics to the output.
 #'
-<<<<<<< HEAD
-#' @param scorable_data A data frame containing the data to be scored.
-#' @param forecast_unit A string specifying the forecast unit.
-#' @param observed A string specifying the column name for observed
-#' values.
-#' @param predicted A string specifying the column name for predicted
-#' values.
-#' @param sample_id A string specifying the column name for sample
-#' IDs. Default is ".draw".
-#' @param model_col A string specifying the column name for models.
-#' @param strict Error if there are no forecasts to score (`TRUE`) or
-#' return `NULL` (`FALSE`)? Default `TRUE` (error).
-=======
 #' @param samples_scorable A data frame to be scored using
 #' `scoringutils::as_forecast_sample`
 #' @param quantiles_scorable A data frame to be scored using
 #' `scoringutils::as_forecast_quantile`
->>>>>>> 595b2554
 #' @param ... Additional arguments passed to
 #' `scoringutils::transform_forecasts`.
 #'
 #' @return A data frame with scored forecasts and relative skill metrics.
 #' @export
-<<<<<<< HEAD
-score_single_run <- function(scorable_data,
-                             quantile_only_data,
-                             forecast_unit,
-                             observed,
-                             predicted,
-                             sample_id = ".draw",
-                             strict = TRUE,
-                             model_col = "model",
-                             ...) {
-  if (!nrow(scorable_data) > 0) {
-    if (strict) {
-      stop(paste0(
-        "Nothing to score. ",
-        "If you want to permit this, ",
-        "set `strict` to `FALSE`."
-      ))
-    } else {
-      return(NULL)
-    }
-  }
-
-  forecast_sample_df <- scorable_data |>
-    scoringutils::as_forecast_sample(
-      forecast_unit = forecast_unit,
-      observed = observed,
-      predicted = predicted,
-      sample_id = sample_id
-    )
-=======
 score_single_run <- function(samples_scorable,
                              quantiles_scorable,
                              ...) {
   quants <- unique(quantiles_scorable$quantile_level)
->>>>>>> 595b2554
 
   forecast_sample_df <- as_forecast_sample(samples_scorable)
   forecast_quantile_df <- bind_rows(
@@ -136,11 +75,7 @@
     scoringutils::score(metrics = quantile_metrics)
 
   # Add relative skill if more than one model is present
-<<<<<<< HEAD
-  if (n_distinct(scorable_data[[model_col]]) > 1) {
-=======
   if (n_distinct(forecast_sample_df[["model"]]) > 1) {
->>>>>>> 595b2554
     sample_scores <- scoringutils::add_relative_skill(sample_scores)
   }
   if (n_distinct(forecast_quantile_df[["model"]]) > 1) {
@@ -159,23 +94,9 @@
     model_run_dir
   )$last_training_date + lubridate::days(1)
 
-<<<<<<< HEAD
-  print(report_date)
-
-  forecast_path <- fs::path(
-    model_run_dir, "pyrenew_e",
-    glue::glue("{sample_prefix}samples"),
-    ext = parquet_file_ext
-  )
-  ts_baseline_path <- fs::path(
-    model_run_dir, "timeseries_e",
-    glue::glue("{gen_prefix}baseline_ts_prop_ed_visits_forecast"),
-    ext = parquet_file_ext
-=======
   samples_paths <- dir_ls(model_run_dir,
     recurse = TRUE,
     glob = "*_samples.parquet"
->>>>>>> 595b2554
   )
   quantiles_paths <- dir_ls(model_run_dir,
     recurse = TRUE,
@@ -261,28 +182,11 @@
     ) |>
     select(-forecast_type)
 
-<<<<<<< HEAD
-  if (nrow(sample_forecasts_to_score) > 0) {
-    scored <- score_single_run(
-      sample_forecasts_to_score,
-      quantile_forecasts_to_score,
-      forecast_unit = c("date", "model"),
-      observed = "true_value",
-      sample_id = ".draw",
-      predicted = ".value",
-      offset = 1 / max_visits
-    )
-  } else {
-    scored <- NULL
-  }
-=======
   scored <- score_single_run(
     quantiles_scorable = quantiles_scorable,
     samples_scorable = samples_scorable,
     offset = 1
   )
->>>>>>> 595b2554
-
 
   write_rds(scored, path(model_run_dir, "scored", ext = "rds"))
 }
