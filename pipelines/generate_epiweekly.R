script_packages <- c(
  "arrow",
  "argparser",
  "dplyr",
  "forecasttools",
  "fs",
  "readr",
  "lubridate",
  "stringr"
)

## load in packages without messages
purrr::walk(script_packages, \(pkg) {
  suppressPackageStartupMessages(
    library(pkg, character.only = TRUE)
  )
})

#' Convert Daily Data to Epiweekly Data
#'
#' This function reads daily data from a CSV file, converts it to epiweekly
#' data, and writes the resulting epiweekly data to a new CSV file.
#'
#' @param model_run_dir A string specifying the directory containing the model
#'  run data.
#' @param data_name A string specifying the name of the daily data file. Default
#'
#' @param strict A logical value indicating whether to enforce strict inclusion
#' of only full epiweeks. Default is TRUE.
#' @param day_of_week An integer specifying the day of the week to use for the
#' epiweek date. Default is 1 (Monday).
#'
#' @return None. The function writes the epiweekly data to a CSV file in the
#'  specified directory.
convert_daily_to_epiweekly <- function(
    model_run_dir, data_name,
    strict = TRUE, day_of_week = 7) {
  data_path <- path(model_run_dir, "data", data_name)

  daily_data <- read_tsv(data_path,
    col_types = cols(
      date = col_date(),
      geo_value = col_character(),
      disease = col_character(),
      data_type = col_character(),
      .variable = col_character(),
      .value = col_double()
    )
  )

  daily_ed_data <- daily_data |>
    filter(str_ends(.variable, "_ed_visits"))

  epiweekly_hosp_data <- daily_data |>
    filter(.variable == "observed_hospital_admissions")

  epiweekly_ed_data <- daily_data |>
    forecasttools::daily_to_epiweekly(
      value_col = ".value",
      weekly_value_name = ".value",
      id_cols = c("geo_value", "disease", "data_type", ".variable"),
      strict = strict
    ) |>
    mutate(date = epiweek_to_date(epiweek,
      epiyear,
      day_of_week = day_of_week
    )) |>
    select(date, geo_value, disease, data_type, .variable, .value)

  epiweekly_data <- bind_rows(epiweekly_ed_data, epiweekly_hosp_data) |>
    arrange(date, .variable)

  output_file <- path(
    model_run_dir, "data",
    glue::glue("epiweekly_{data_name}")
  )

  write_tsv(epiweekly_data, output_file)
}

<<<<<<< HEAD

convert_if_exists <- function(model_run_dir,
                              dataname) {
  exists <- fs::file_exists(fs::path(
    model_run_dir,
    dataname
  ))
  convert_fn <- ifelse(
    "combined" %in% dataname,
    convert_comb_daily_to_ewkly,
    convert_daily_to_epiweekly
  )

  return(if (exists) {
    convert_fn(model_run_dir,
      dataname = dataname
    )
  } else {
    NULL
  })
}


main <- function(model_run_dir) {
  datanames <- c(
    "data.tsv",
    "eval_data.tsv",
    "combined_training_data.tsv",
    "combined_eval_data.tsv"
  )
  purrr::map(
    datanames,
    \(x) convert_if_exists(model_run_dir, dataname = x)
=======
main <- function(model_run_dir) {
  convert_daily_to_epiweekly(model_run_dir,
    data_name = "combined_training_data.tsv"
  )
  convert_daily_to_epiweekly(model_run_dir,
    data_name = "combined_eval_data.tsv"
>>>>>>> 595b2554
  )
}

# Create a parser
p <- arg_parser("Create epiweekly data") |>
  add_argument(
    "model_run_dir",
    help = "Directory containing the model data and output."
  )

argv <- parse_args(p)

main(argv$model_run_dir)<|MERGE_RESOLUTION|>--- conflicted
+++ resolved
@@ -78,48 +78,12 @@
   write_tsv(epiweekly_data, output_file)
 }
 
-<<<<<<< HEAD
-
-convert_if_exists <- function(model_run_dir,
-                              dataname) {
-  exists <- fs::file_exists(fs::path(
-    model_run_dir,
-    dataname
-  ))
-  convert_fn <- ifelse(
-    "combined" %in% dataname,
-    convert_comb_daily_to_ewkly,
-    convert_daily_to_epiweekly
-  )
-
-  return(if (exists) {
-    convert_fn(model_run_dir,
-      dataname = dataname
-    )
-  } else {
-    NULL
-  })
-}
-
-
-main <- function(model_run_dir) {
-  datanames <- c(
-    "data.tsv",
-    "eval_data.tsv",
-    "combined_training_data.tsv",
-    "combined_eval_data.tsv"
-  )
-  purrr::map(
-    datanames,
-    \(x) convert_if_exists(model_run_dir, dataname = x)
-=======
 main <- function(model_run_dir) {
   convert_daily_to_epiweekly(model_run_dir,
     data_name = "combined_training_data.tsv"
   )
   convert_daily_to_epiweekly(model_run_dir,
     data_name = "combined_eval_data.tsv"
->>>>>>> 595b2554
   )
 }
 
