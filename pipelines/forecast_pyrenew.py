--- conflicted
+++ resolved
@@ -9,15 +9,15 @@
 
 import polars as pl
 import tomli_w
-from pygit2.repository import Repository
-
-from pipelines.fit_pyrenew_model import fit_and_save_model
-from pipelines.generate_predictive import (
+from fit_pyrenew_model import fit_and_save_model
+from generate_predictive import (
     generate_and_save_predictions,
 )
+from prep_ww_data import clean_nwss_data, preprocess_ww_data
+from pygit2.repository import Repository
+
 from pipelines.prep_data import process_and_save_loc_data, process_and_save_loc_param
 from pipelines.prep_eval_data import save_eval_data
-from pipelines.prep_ww_data import clean_nwss_data, preprocess_ww_data
 from pyrenew_hew.utils import (
     flags_from_hew_letters,
     pyrenew_model_name_from_flags,
@@ -53,35 +53,24 @@
         tomli_w.dump(metadata, file)
 
 
-<<<<<<< HEAD
-def update_metadata(model_run_dir: Path, **kwargs):
-    """Update the metadata.toml file in model_run_dir with provided key-value pairs."""
-    metadata_file = Path(model_run_dir, "metadata.toml")
-=======
 def copy_and_record_priors(priors_path: Path, model_dir: Path):
     metadata_file = Path(model_dir, "metadata.toml")
     shutil.copyfile(priors_path, Path(model_dir, "priors.py"))
 
->>>>>>> 17c921cd
     if metadata_file.exists():
         with open(metadata_file, "rb") as file:
             metadata = tomllib.load(file)
     else:
         metadata = {}
-    metadata.update(kwargs)
-    metadata_file.parent.mkdir(parents=True, exist_ok=True)
+
+    new_metadata = {
+        "priors_path": str(priors_path),
+    }
+
+    metadata.update(new_metadata)
+
     with open(metadata_file, "wb") as file:
         tomli_w.dump(metadata, file)
-
-
-def copy_and_record_priors(priors_path: Path, model_run_dir: Path):
-    shutil.copyfile(priors_path, Path(model_run_dir, "priors.py"))
-    update_metadata(model_run_dir, priors_path=str(priors_path))
-
-
-def record_rng_key(model_run_dir: Path, rng_key: int):
-    """Record the RNG key used for model fitting in metadata for reproducibility."""
-    update_metadata(model_run_dir, rng_key=rng_key)
 
 
 def generate_epiweekly_data(data_dir: Path, data_names: str = None) -> None:
@@ -175,7 +164,6 @@
     n_chains: int,
     n_warmup: int,
     n_samples: int,
-    rng_key: int = None,
     nhsn_data_path: Path | str = None,
     exclude_last_n_days: int = 0,
     eval_data_path: Path = None,
@@ -370,9 +358,6 @@
     logger.info(f"Copying and recording priors from {priors_path}...")
     copy_and_record_priors(priors_path, model_dir)
 
-    logger.info(f"Recording RNG key: {rng_key}...")
-    record_rng_key(model_run_dir, rng_key)
-
     logger.info(f"Processing {loc}")
     process_and_save_loc_data(
         loc_abb=loc,
@@ -428,7 +413,6 @@
         fit_ed_visits=fit_ed_visits,
         fit_hospital_admissions=fit_hospital_admissions,
         fit_wastewater=fit_wastewater,
-        rng_key=rng_key,
     )
     logger.info("Model fitting complete")
 
