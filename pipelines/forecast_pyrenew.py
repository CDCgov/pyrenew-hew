--- conflicted
+++ resolved
@@ -7,11 +7,7 @@
 from datetime import datetime, timedelta
 from pathlib import Path
 
-<<<<<<< HEAD
 import jax.numpy as jnp
-import numpyro
-=======
->>>>>>> f40c720d
 import polars as pl
 import tomli_w
 from fit_pyrenew_model import fit_and_save_model
