--- conflicted
+++ resolved
@@ -203,7 +203,7 @@
     exclude_last_n_days: int = 0,
     score: bool = False,
     eval_data_path: Path = None,
-<<<<<<< HEAD
+    credentials_path: Path = None,
     fit_ed_visits: bool = False,
     fit_hospital_admissions: bool = False,
     fit_wastewater: bool = False,
@@ -225,12 +225,7 @@
         f"model {pyrenew_model_name}, location {state}, "
         f"and report date {report_date}"
     )
-=======
-    credentials_path: Path = None,
-):
-    logging.basicConfig(level=logging.INFO)
-    logger = logging.getLogger(__name__)
-
+    
     if credentials_path is not None:
         cp = Path(credentials_path)
         if not cp.suffix.lower() == ".toml":
@@ -245,7 +240,6 @@
     else:
         logger.info("No credentials file given. Will proceed without one.")
         credentials_dict = None
->>>>>>> 1c6ada65
 
     available_facility_level_reports = get_available_reports(
         facility_level_nssp_data_dir
