--- conflicted
+++ resolved
@@ -14,9 +14,5 @@
 for SUBDIR in "$BASE_DIR"/*/; do
     # Run the Python script with the current subdirectory as the model_dir argument
     echo "$SUBDIR"
-<<<<<<< HEAD
-    python generate_predictive.py --model_run_dir "$SUBDIR" --n-forecast-points 28
-=======
     python generate_predictive.py "$SUBDIR" --n-forecast-points 28
->>>>>>> ed43ad5e
 done