--- conflicted
+++ resolved
@@ -29,11 +29,7 @@
 from rich.panel import Panel
 from rich.table import Table
 
-<<<<<<< HEAD
-# Local library
-=======
 from pipelines.utils import get_training_dates_and_model_run_dir
->>>>>>> 7082893f
 from pyrenew_hew.utils import validate_hew_letters
 
 # Locations that are always excluded due to lack of NSSP ED visit data
