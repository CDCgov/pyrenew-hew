--- conflicted
+++ resolved
@@ -102,13 +102,6 @@
         The model family to use for the job. Default 'pyrenew'.
         Supported values are 'pyrenew' and 'timeseries'.
 
-<<<<<<< HEAD
-=======
-    vm_identity: bool
-        Default false. Useful for local development;
-        Skips needing to prepopulate Environment Variables for credentials if your VM has been added to the appropriate rbac group.
-
->>>>>>> 8511c794
     Returns
     -------
     None
@@ -377,16 +370,6 @@
         default="pyrenew",
     )
 
-<<<<<<< HEAD
-=======
-    parser.add_argument(
-        "--vm_identity",
-        type=bool,
-        help=("Use VM identity for authentication."),
-        default=False,
-    )
-
->>>>>>> 8511c794
     args = parser.parse_args()
     args.diseases = args.diseases.split()
     if args.locations_include is not None:
