import argparse
import logging
import os
import shutil
from datetime import timedelta
from pathlib import Path

from prep_data import process_and_save_loc_data
from prep_eval_data import save_eval_data

from pipelines.cli_utils import add_common_forecast_arguments
from pipelines.common_utils import (
    calculate_training_dates,
    create_hubverse_table,
    get_available_reports,
    load_credentials,
    load_nssp_data,
    parse_and_validate_report_date,
    plot_and_save_loc_forecast,
    run_r_script,
)
from pipelines.forecast_pyrenew import (
    generate_epiweekly_data,
)
<<<<<<< HEAD
from pipelines.prep_data import process_and_save_loc_data
from pipelines.prep_eval_data import save_eval_data
=======
>>>>>>> f0dd548a


def timeseries_ensemble_forecasts(
    model_dir: Path, n_forecast_days: int, n_samples: int
) -> None:
    run_r_script(
        "pipelines/forecast_timeseries_ensemble.R",
        [
            "--model-dir",
            f"{model_dir}",
            "--n-forecast-days",
            f"{n_forecast_days}",
            "--n-samples",
            f"{n_samples}",
        ],
        function_name="timeseries_ensemble_forecasts",
    )
    return None


def cdc_flat_baseline_forecasts(model_dir: str, n_forecast_days: int) -> None:
    run_r_script(
        "pipelines/forecast_cdc_flat_baseline.R",
        [
            "--model-dir",
            f"{model_dir}",
            "--n-forecast-days",
            f"{n_forecast_days}",
        ],
        function_name="cdc_flat_baseline_forecasts",
    )
    return None


def main(
    disease: str,
    report_date: str,
    loc: str,
    facility_level_nssp_data_dir: Path | str,
    state_level_nssp_data_dir: Path | str,
    param_data_dir: Path | str,
    output_dir: Path | str,
    n_training_days: int,
    n_forecast_days: int,
    n_denominator_samples: int,
    model_letters: str,
    exclude_last_n_days: int = 0,
    eval_data_path: Path = None,
    credentials_path: Path = None,
    nhsn_data_path: Path = None,
) -> None:
    logging.basicConfig(level=logging.INFO)
    logger = logging.getLogger(__name__)

    if model_letters != "e":
        raise ValueError(
            "Only model_letters 'e' is supported for 'timeseries' model_family."
        )

    ensemble_model_name = f"ts_ensemble_{model_letters}"
    baseline_model_name = f"baseline_cdc_{model_letters}"

    logger.info(
        "Starting single-location timeseries forecasting pipeline for "
        f"location {loc}, and report date {report_date}"
    )

    credentials_dict = load_credentials(credentials_path, logger)

    available_facility_level_reports = get_available_reports(
        facility_level_nssp_data_dir
    )
    available_loc_level_reports = get_available_reports(state_level_nssp_data_dir)

    report_date, loc_report_date = parse_and_validate_report_date(
        report_date,
        available_facility_level_reports,
        available_loc_level_reports,
        logger,
    )

    first_training_date, last_training_date = calculate_training_dates(
        report_date,
        n_training_days,
        exclude_last_n_days,
        logger,
    )

    facility_level_nssp_data, loc_level_nssp_data = load_nssp_data(
        report_date,
        loc_report_date,
        available_facility_level_reports,
        available_loc_level_reports,
        facility_level_nssp_data_dir,
        state_level_nssp_data_dir,
        logger,
    )

    model_batch_dir_name = (
        f"{disease.lower()}_r_{report_date}_f_"
        f"{first_training_date}_t_{last_training_date}"
    )
    model_batch_dir = Path(output_dir, model_batch_dir_name)

    model_run_dir = Path(model_batch_dir, "model_runs", loc)
    baseline_model_output_dir = Path(model_run_dir, baseline_model_name)
    ensemble_model_output_dir = Path(model_run_dir, ensemble_model_name)

    os.makedirs(model_run_dir, exist_ok=True)
    os.makedirs(baseline_model_output_dir, exist_ok=True)
    os.makedirs(ensemble_model_output_dir, exist_ok=True)

    logger.info(f"Processing {loc}")
    process_and_save_loc_data(
        loc_abb=loc,
        disease=disease,
        facility_level_nssp_data=facility_level_nssp_data,
        loc_level_nssp_data=loc_level_nssp_data,
        loc_level_nwss_data=None,
        report_date=report_date,
        first_training_date=first_training_date,
        last_training_date=last_training_date,
        save_dir=Path(baseline_model_output_dir, "data"),
        logger=logger,
        credentials_dict=credentials_dict,
        nhsn_data_path=nhsn_data_path,
    )

    logger.info("Getting eval data...")
    if eval_data_path is None:
        raise ValueError("No path to an evaluation dataset provided.")
    save_eval_data(
        loc=loc,
        disease=disease,
        first_training_date=first_training_date,
        last_training_date=last_training_date,
        latest_comprehensive_path=eval_data_path,
        output_data_dir=Path(baseline_model_output_dir, "data"),
        last_eval_date=report_date + timedelta(days=n_forecast_days),
        credentials_dict=credentials_dict,
        nhsn_data_path=nhsn_data_path,
    )
    logger.info("Done getting eval data.")

    logger.info("Generating epiweekly datasets from daily datasets...")
    generate_epiweekly_data(Path(baseline_model_output_dir, "data"))

    logger.info("Copying data from baseline to ensemble directory...")
    shutil.copytree(
        Path(baseline_model_output_dir, "data"), Path(ensemble_model_output_dir, "data")
    )

    logger.info("Data preparation complete.")

    logger.info("Performing baseline forecasting and postprocessing...")

    n_days_past_last_training = n_forecast_days + exclude_last_n_days
    cdc_flat_baseline_forecasts(baseline_model_output_dir, n_days_past_last_training)

    create_hubverse_table(Path(model_run_dir, baseline_model_name))

    logger.info("Performing timeseries ensemble forecasting")
    timeseries_ensemble_forecasts(
        ensemble_model_output_dir,
        n_days_past_last_training,
        n_denominator_samples,
    )
    plot_and_save_loc_forecast(
        model_run_dir,
        n_days_past_last_training,
        timeseries_model_name=ensemble_model_name,
    )
    create_hubverse_table(Path(model_run_dir, ensemble_model_name))

    logger.info("Postprocessing complete.")

    logger.info(
        "Single-location timeseries pipeline complete "
        f"for location {loc}, and "
        f"report date {report_date}."
    )
    return None


if __name__ == "__main__":
    parser = argparse.ArgumentParser(
        description="Create fit data for disease modeling."
    )

    # Add common arguments
    add_common_forecast_arguments(parser)

    # Add timeseries-specific arguments
    parser.add_argument(
        "--model-letters",
        type=str,
        default="e",
        help=(
            "Fit the model corresponding to the provided model letters "
            "(e.g. 'he', 'e', 'hew')."
        ),
        required=True,
    )

    parser.add_argument(
        "--n-samples",
        type=int,
        default=1000,
        help=(
            "Number of posterior samples to draw per chain using NUTS (default: 1000)."
        ),
    )

    args = parser.parse_args()
    n_denominator_samples = args.n_samples * args.n_chains
    delattr(args, "n_samples")
    delattr(args, "n_chains")
    main(**vars(args), n_denominator_samples=n_denominator_samples)<|MERGE_RESOLUTION|>--- conflicted
+++ resolved
@@ -22,11 +22,6 @@
 from pipelines.forecast_pyrenew import (
     generate_epiweekly_data,
 )
-<<<<<<< HEAD
-from pipelines.prep_data import process_and_save_loc_data
-from pipelines.prep_eval_data import save_eval_data
-=======
->>>>>>> f0dd548a
 
 
 def timeseries_ensemble_forecasts(
