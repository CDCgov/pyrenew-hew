import argparse
import pickle
from pathlib import Path

import arviz as az
from jax.typing import ArrayLike

<<<<<<< HEAD
from pipelines.utils import get_priors_from_dir
from pyrenew_hew.pyrenew_hew_data import PyrenewHEWData
from pyrenew_hew.pyrenew_hew_param import PyrenewHEWParam
=======
from pipelines.utils import build_pyrenew_hew_model_from_dir
from pyrenew_hew.pyrenew_hew_data import PyrenewHEWData
>>>>>>> 90c8e607
from pyrenew_hew.utils import (
    flags_from_pyrenew_model_name,
)


def generate_and_save_predictions(
    model_run_dir: str | Path,
    model_name: str,
    n_forecast_points: int,
    generation_interval_pmf: ArrayLike,
    inf_to_hosp_admit_lognormal_loc: ArrayLike,
    inf_to_hosp_admit_lognormal_scale: ArrayLike,
    inf_to_hosp_admit_pmf: ArrayLike,
    right_truncation_pmf: ArrayLike = None,
    predict_ed_visits: bool = False,
    predict_hospital_admissions: bool = False,
    predict_wastewater: bool = False,
) -> None:
    model_run_dir = Path(model_run_dir)
    model_dir = Path(model_run_dir, model_name)
    if not model_dir.exists():
        raise FileNotFoundError(f"The directory {model_dir} does not exist.")

<<<<<<< HEAD
    priors = get_priors_from_dir(model_run_dir)
=======
>>>>>>> 90c8e607
    my_data = PyrenewHEWData.from_json(
        json_file_path=Path(model_run_dir)
        / "data"
        / "data_for_model_fit.json",
        **flags_from_pyrenew_model_name(model_name),
    )
<<<<<<< HEAD
    model_params = PyrenewHEWParam.from_json(
        Path(model_run_dir) / "model_params.json"
    )

    my_model = build_pyrenew_hew_model(
        priors,
        model_params,
=======

    my_model = build_pyrenew_hew_model_from_dir(
        model_run_dir,
>>>>>>> 90c8e607
        **flags_from_pyrenew_model_name(model_name),
    )

    my_model._init_model(1, 1)
    fresh_sampler = my_model.mcmc.sampler

    with open(
        model_dir / "posterior_samples.pickle",
        "rb",
    ) as file:
        my_model.mcmc = pickle.load(file)

    my_model.mcmc.sampler = fresh_sampler
    forecast_data = my_data.to_forecast_data(n_forecast_points)

    posterior_predictive = my_model.posterior_predictive(
        data=forecast_data,
        sample_ed_visits=predict_ed_visits,
        sample_hospital_admissions=predict_hospital_admissions,
        sample_wastewater=predict_wastewater,
    )

    idata = az.from_numpyro(
        my_model.mcmc, posterior_predictive=posterior_predictive
    )

    idata.to_dataframe().to_parquet(
        model_dir / "inference_data.parquet", index=False
    )

    # Save one netcdf for reloading
    idata.to_netcdf(model_dir / "inference_data.nc")

    return None


if __name__ == "__main__":
    parser = argparse.ArgumentParser(
        description=("Do posterior prediction from a pyrenew-hew fit.")
    )
    parser.add_argument(
        "model_run_dir",
        type=Path,
        help=(
            "Path to a directory containing the model fitting data "
            "and the posterior chains. "
            "The completed predictive samples will be saved here."
        ),
    )
    parser.add_argument(
        "--model_name",
        type=str,
        required=True,
        help="Name of the model to use for generating predictions.",
    )
    parser.add_argument(
        "--n-forecast-points",
        type=int,
        default=0,
        help="Number of time points to forecast (Default: 0).",
    )
    parser.add_argument(
        "--predict-ed-visits",
        type=bool,
        action=argparse.BooleanOptionalAction,
        help="If provided, generate posterior predictions for ED visits.",
    )
    parser.add_argument(
        "--predict-hospital-admissions",
        type=bool,
        action=argparse.BooleanOptionalAction,
        help=(
            "If provided, generate posterior predictions "
            "for hospital admissions."
        ),
    )
    parser.add_argument(
        "--predict-wastewater",
        type=bool,
        action=argparse.BooleanOptionalAction,
        help="If provided, generate posterior predictions for wastewater.",
    )

    args = parser.parse_args()

    generate_and_save_predictions(**vars(args))<|MERGE_RESOLUTION|>--- conflicted
+++ resolved
@@ -5,14 +5,8 @@
 import arviz as az
 from jax.typing import ArrayLike
 
-<<<<<<< HEAD
-from pipelines.utils import get_priors_from_dir
-from pyrenew_hew.pyrenew_hew_data import PyrenewHEWData
-from pyrenew_hew.pyrenew_hew_param import PyrenewHEWParam
-=======
 from pipelines.utils import build_pyrenew_hew_model_from_dir
 from pyrenew_hew.pyrenew_hew_data import PyrenewHEWData
->>>>>>> 90c8e607
 from pyrenew_hew.utils import (
     flags_from_pyrenew_model_name,
 )
@@ -36,29 +30,13 @@
     if not model_dir.exists():
         raise FileNotFoundError(f"The directory {model_dir} does not exist.")
 
-<<<<<<< HEAD
-    priors = get_priors_from_dir(model_run_dir)
-=======
->>>>>>> 90c8e607
     my_data = PyrenewHEWData.from_json(
-        json_file_path=Path(model_run_dir)
-        / "data"
-        / "data_for_model_fit.json",
+        json_file_path=Path(model_run_dir) / "data" / "data_for_model_fit.json",
         **flags_from_pyrenew_model_name(model_name),
     )
-<<<<<<< HEAD
-    model_params = PyrenewHEWParam.from_json(
-        Path(model_run_dir) / "model_params.json"
-    )
-
-    my_model = build_pyrenew_hew_model(
-        priors,
-        model_params,
-=======
 
     my_model = build_pyrenew_hew_model_from_dir(
         model_run_dir,
->>>>>>> 90c8e607
         **flags_from_pyrenew_model_name(model_name),
     )
 
@@ -81,13 +59,9 @@
         sample_wastewater=predict_wastewater,
     )
 
-    idata = az.from_numpyro(
-        my_model.mcmc, posterior_predictive=posterior_predictive
-    )
+    idata = az.from_numpyro(my_model.mcmc, posterior_predictive=posterior_predictive)
 
-    idata.to_dataframe().to_parquet(
-        model_dir / "inference_data.parquet", index=False
-    )
+    idata.to_dataframe().to_parquet(model_dir / "inference_data.parquet", index=False)
 
     # Save one netcdf for reloading
     idata.to_netcdf(model_dir / "inference_data.nc")
@@ -131,8 +105,7 @@
         type=bool,
         action=argparse.BooleanOptionalAction,
         help=(
-            "If provided, generate posterior predictions "
-            "for hospital admissions."
+            "If provided, generate posterior predictions " "for hospital admissions."
         ),
     )
     parser.add_argument(
