--- conflicted
+++ resolved
@@ -33,11 +33,7 @@
         data=forecast_data,
         sample_ed_visits=True,
         sample_hospital_admissions=True,
-<<<<<<< HEAD
-        sample_wastewater=True,
-=======
         sample_wastewater=False,
->>>>>>> b9bb9cb8
     )
 
     idata = az.from_numpyro(
