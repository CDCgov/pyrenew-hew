import argparse
import pickle
from pathlib import Path

import arviz as az
from build_model import build_model_from_dir


def generate_and_save_predictions(
    model_run_dir: str | Path, n_forecast_points: int
) -> None:
    model_run_dir = Path(model_run_dir)

    (
        my_model,
        data_observed_disease_hospital_admissions,
        right_truncation_offset,
    ) = build_model_from_dir(model_run_dir)

    my_model._init_model(1, 1)
    fresh_sampler = my_model.mcmc.sampler

    with open(
        model_run_dir / "posterior_samples.pickle",
        "rb",
    ) as file:
        my_model.mcmc = pickle.load(file)

    my_model.mcmc.sampler = fresh_sampler

    posterior_predictive = my_model.posterior_predictive(
        n_datapoints=len(data_observed_disease_hospital_admissions)
        + n_forecast_points
    )

    idata = az.from_numpyro(
        my_model.mcmc,
        posterior_predictive=posterior_predictive,
    )

    idata.to_dataframe().to_csv(
        model_run_dir / "inference_data.csv", index=False
    )

    # Save one netcdf for reloading
    idata.to_netcdf(model_run_dir / "inference_data.nc")

    return None


if __name__ == "__main__":
    parser = argparse.ArgumentParser(
        description=("Do posterior prediction from a pyrenew-hew fit.")
    )
    parser.add_argument(
<<<<<<< HEAD
        "--model_run_dir",
=======
        "model_run_dir",
>>>>>>> ed43ad5e
        type=Path,
        help=(
            "Path to a directory containing the model fitting data "
            "and the posterior chains. "
            "The completed predictive samples will be saved here."
        ),
    )
    parser.add_argument(
        "--n-forecast-points",
        type=int,
        default=0,
        help="Number of time points to forecast (Default: 0).",
    )
    args = parser.parse_args()

    generate_and_save_predictions(**vars(args))<|MERGE_RESOLUTION|>--- conflicted
+++ resolved
@@ -53,11 +53,7 @@
         description=("Do posterior prediction from a pyrenew-hew fit.")
     )
     parser.add_argument(
-<<<<<<< HEAD
-        "--model_run_dir",
-=======
         "model_run_dir",
->>>>>>> ed43ad5e
         type=Path,
         help=(
             "Path to a directory containing the model fitting data "
