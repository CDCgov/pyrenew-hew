--- conflicted
+++ resolved
@@ -5,15 +5,8 @@
 import numpy as np
 from jax.typing import ArrayLike
 
-<<<<<<< HEAD
-from pipelines.utils import get_priors_from_dir
-from pyrenew_hew.pyrenew_hew_data import PyrenewHEWData
-from pyrenew_hew.pyrenew_hew_param import PyrenewHEWParam
-from pyrenew_hew.utils import build_pyrenew_hew_model
-=======
 from pipelines.utils import build_pyrenew_hew_model_from_dir
 from pyrenew_hew.pyrenew_hew_data import PyrenewHEWData
->>>>>>> 90c8e607
 
 
 def fit_and_save_model(
@@ -38,33 +31,17 @@
         rng_key = jax.random.key(rng_key)
     else:
         raise ValueError(
-            "rng_key must be an integer with which "
-            "to seed :func:`jax.random.key`"
+            "rng_key must be an integer with which " "to seed :func:`jax.random.key`"
         )
 
-<<<<<<< HEAD
-    priors = get_priors_from_dir(model_run_dir)
-=======
->>>>>>> 90c8e607
     my_data = PyrenewHEWData.from_json(
-        json_file_path=Path(model_run_dir)
-        / "data"
-        / "data_for_model_fit.json",
+        json_file_path=Path(model_run_dir) / "data" / "data_for_model_fit.json",
         fit_ed_visits=fit_ed_visits,
         fit_hospital_admissions=fit_hospital_admissions,
         fit_wastewater=fit_wastewater,
     )
-<<<<<<< HEAD
-    model_params = PyrenewHEWParam.from_json(
-        Path(model_run_dir) / "model_params.json"
-    )
-    my_model = build_pyrenew_hew_model(
-        priors,
-        model_params,
-=======
     my_model = build_pyrenew_hew_model_from_dir(
         model_run_dir,
->>>>>>> 90c8e607
         fit_ed_visits=fit_ed_visits,
         fit_hospital_admissions=fit_hospital_admissions,
         fit_wastewater=fit_wastewater,
