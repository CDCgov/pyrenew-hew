script_packages <- c(
  "arrow",
  "argparser",
  "dplyr",
  "forecasttools",
  "fs",
  "readr",
  "lubridate",
  "stringr"
)

## load in packages without messages
purrr::walk(script_packages, \(pkg) {
  suppressPackageStartupMessages(
    library(pkg, character.only = TRUE)
  )
})

#' Convert Daily Data to Epiweekly Data
#'
#' This function reads daily data from a CSV file, converts it to epiweekly
#' data, and writes the resulting epiweekly data to a new CSV file.
#'
#' @param model_run_dir A string specifying the directory containing the model
#'  run data.
#' @param data_name A string specifying the name of the daily data file. Default
#'
#' @param strict A logical value indicating whether to enforce strict inclusion
#' of only full epiweeks. Default is TRUE.
#' @param day_of_week An integer specifying the day of the week to use for the
#' epiweek date. Default is 1 (Monday).
#'
#' @return None. The function writes the epiweekly data to a CSV file in the
#'  specified directory.
convert_daily_to_epiweekly <- function(
    model_run_dir, data_name,
    strict = TRUE, day_of_week = 7) {
  data_path <- path(model_run_dir, "data", data_name)

  daily_data <- read_tsv(data_path,
    col_types = cols(
      date = col_date(),
      geo_value = col_character(),
      disease = col_character(),
      data_type = col_character(),
      .variable = col_character(),
      .value = col_double()
    )
  )

  daily_ed_data <- daily_data |>
    filter(str_ends(.variable, "_ed_visits"))

  epiweekly_hosp_data <- daily_data |>
    filter(.variable == "observed_hospital_admissions")

<<<<<<< HEAD
  epiweekly_ed_data <- daily_ed_data |> # this meant to be daily_ed_data?
=======
  epiweekly_ed_data <- daily_ed_data |>
>>>>>>> 2e9f9f7a
    forecasttools::daily_to_epiweekly(
      value_col = ".value",
      weekly_value_name = ".value",
      id_cols = c("geo_value", "disease", "data_type", ".variable"),
      strict = strict
    ) |>
    mutate(date = epiweek_to_date(epiweek,
      epiyear,
      day_of_week = day_of_week
    )) |>
    select(date, geo_value, disease, data_type, .variable, .value)

  epiweekly_data <- bind_rows(epiweekly_ed_data, epiweekly_hosp_data) |>
    arrange(date, .variable)

  output_file <- path(
    model_run_dir, "data",
    glue::glue("epiweekly_{data_name}")
  )

  write_tsv(epiweekly_data, output_file)
}

main <- function(model_run_dir) {
  convert_daily_to_epiweekly(model_run_dir,
    data_name = "combined_training_data.tsv"
  )
  convert_daily_to_epiweekly(model_run_dir,
    data_name = "combined_eval_data.tsv"
  )
}

# Create a parser
p <- arg_parser("Create epiweekly data") |>
  add_argument(
    "model_run_dir",
    help = "Directory containing the model data and output."
  )

argv <- parse_args(p)

main(argv$model_run_dir)<|MERGE_RESOLUTION|>--- conflicted
+++ resolved
@@ -54,11 +54,8 @@
   epiweekly_hosp_data <- daily_data |>
     filter(.variable == "observed_hospital_admissions")
 
-<<<<<<< HEAD
-  epiweekly_ed_data <- daily_ed_data |> # this meant to be daily_ed_data?
-=======
+
   epiweekly_ed_data <- daily_ed_data |>
->>>>>>> 2e9f9f7a
     forecasttools::daily_to_epiweekly(
       value_col = ".value",
       weekly_value_name = ".value",
