"""
Python utilities for the NSSP ED visit forecasting
pipeline.
"""

import datetime as dt
import json
import os
import re
import runpy
from pathlib import Path

from forecasttools import ensure_listlike, location_table

from pyrenew_hew.pyrenew_hew_data import PyrenewHEWData
from pyrenew_hew.pyrenew_hew_param import PyrenewHEWParam
from pyrenew_hew.utils import build_pyrenew_hew_model

disease_map_lower_ = {"influenza": "Influenza", "covid-19": "COVID-19"}
loc_abbrs_ = location_table["short_name"].to_list()


def parse_model_batch_dir_name(model_batch_dir_name: str) -> dict:
    """
    Parse the name of a model batch directory,
    returning a dictionary of parsed values.

    Parameters
    ----------
    model_batch_dir_name
       Model batch directory name to parse.

    Returns
    -------
    dict
       A dictionary with keys 'disease', 'report_date',
       'first_training_date', and 'last_training_date'.
    """
    regex_match = re.match(r"(.+)_r_(.+)_f_(.+)_t_(.+)", model_batch_dir_name)
    if regex_match:
        disease, report_date, first_training_date, last_training_date = (
            regex_match.groups()
        )
    else:
        raise ValueError(
            "Invalid model batch directory name format: "
            f"{model_batch_dir_name}"
        )
    return dict(
        disease=disease_map_lower_[disease],
        report_date=dt.datetime.strptime(report_date, "%Y-%m-%d").date(),
        first_training_date=dt.datetime.strptime(
            first_training_date, "%Y-%m-%d"
        ).date(),
        last_training_date=dt.datetime.strptime(
            last_training_date, "%Y-%m-%d"
        ).date(),
    )


def get_all_forecast_dirs(
    parent_dir: Path | str,
    diseases: str | list[str],
    report_date: str | dt.date = None,
) -> list[str]:
    """
    Get all the subdirectories within a parent directory
    that match the pattern for a forecast run for a
    given disease and optionally a given report date.

    Parameters
    ----------
    parent_dir
       Directory in which to look for forecast subdirectories.

    diseases
       Name of the diseases to match, as a list of strings,
       or a single disease as a string.

    Returns
    -------
    list[str]
        Names of matching directories, if any, otherwise an empty
        list.

    Raises
    ------
    ValueError
        Given an invalid ``report_date``.
    """
    diseases = ensure_listlike(diseases)

    if report_date is None:
        report_date_str = ""
    elif isinstance(report_date, str):
        report_date_str = report_date
    elif isinstance(report_date, dt.date):
        report_date_str = f"{report_date:%Y-%m-%d}"
    else:
        raise ValueError(
            "report_date must be one of None, "
            "a string in the format YYYY-MM-DD "
            "or a datetime.date instance. "
            f"Got {type(report_date)}."
        )
    valid_starts = tuple(
        [f"{disease.lower()}_r_{report_date_str}" for disease in diseases]
    )
    # by convention, disease names are
    # lowercase in directory patterns

    return [
        f.name
        for f in os.scandir(parent_dir)
        if f.is_dir() and f.name.startswith(valid_starts)
    ]


def get_all_model_run_dirs(parent_dir: Path) -> list[str]:
    """
    Get all the subdirectories within a parent directory
    that are valid model run directories (by convention,
    named with the two-letter code of a forecast location).

    Parameters
    ----------
    parent_dir
       Directory in which to look for model run subdirectories.

    Returns
    -------
    list[str]
        Names of matching directories, if any, otherwise an empty
        list.
    """

    return [
        f.name
        for f in os.scandir(parent_dir)
        if f.is_dir() and f.name in loc_abbrs_
    ]


<<<<<<< HEAD
def get_priors_from_dir(model_dir):
    prior_path = Path(model_dir) / "priors.py"
    priors = runpy.run_path(str(prior_path))

    return priors
=======
def build_pyrenew_hew_model_from_dir(
    model_run_dir: Path | str = None,
    prior_path: Path | str = None,
    model_params_path: Path | str = None,
    fit_ed_visits: bool = False,
    fit_hospital_admissions: bool = False,
    fit_wastewater: bool = False,
):
    if model_run_dir is not None:
        prior_path = Path(model_run_dir) / "priors.py"
        model_params_path = Path(model_run_dir) / "model_params.json"
    else:
        if prior_path is None or model_params_path is None:
            raise ValueError(
                "Either model_run_dir must be provided, "
                "or both prior_path and model_params_path "
                "must be provided."
            )
        prior_path = Path(prior_path)
        model_params_path = Path(model_params_path)

    priors = runpy.run_path(str(prior_path))
    model_params = PyrenewHEWParam.from_json(model_params_path)
    my_model = build_pyrenew_hew_model(
        priors,
        model_params,
        fit_ed_visits=fit_ed_visits,
        fit_hospital_admissions=fit_hospital_admissions,
        fit_wastewater=fit_wastewater,
    )
    return my_model
>>>>>>> 90c8e607
<|MERGE_RESOLUTION|>--- conflicted
+++ resolved
@@ -43,8 +43,7 @@
         )
     else:
         raise ValueError(
-            "Invalid model batch directory name format: "
-            f"{model_batch_dir_name}"
+            "Invalid model batch directory name format: " f"{model_batch_dir_name}"
         )
     return dict(
         disease=disease_map_lower_[disease],
@@ -52,9 +51,7 @@
         first_training_date=dt.datetime.strptime(
             first_training_date, "%Y-%m-%d"
         ).date(),
-        last_training_date=dt.datetime.strptime(
-            last_training_date, "%Y-%m-%d"
-        ).date(),
+        last_training_date=dt.datetime.strptime(last_training_date, "%Y-%m-%d").date(),
     )
 
 
@@ -135,19 +132,10 @@
     """
 
     return [
-        f.name
-        for f in os.scandir(parent_dir)
-        if f.is_dir() and f.name in loc_abbrs_
+        f.name for f in os.scandir(parent_dir) if f.is_dir() and f.name in loc_abbrs_
     ]
 
 
-<<<<<<< HEAD
-def get_priors_from_dir(model_dir):
-    prior_path = Path(model_dir) / "priors.py"
-    priors = runpy.run_path(str(prior_path))
-
-    return priors
-=======
 def build_pyrenew_hew_model_from_dir(
     model_run_dir: Path | str = None,
     prior_path: Path | str = None,
@@ -178,5 +166,4 @@
         fit_hospital_admissions=fit_hospital_admissions,
         fit_wastewater=fit_wastewater,
     )
-    return my_model
->>>>>>> 90c8e607
+    return my_model