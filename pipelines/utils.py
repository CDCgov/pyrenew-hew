"""
Python utilities for the NSSP ED visit forecasting
pipeline.
"""

import datetime
import os
import re
from pathlib import Path

<<<<<<< HEAD
import polars as pl
from forecasttools import ensure_listlike, location_table
=======
from forecasttools import ensure_listlike
>>>>>>> 2510e26f

disease_map_lower_ = {"influenza": "Influenza", "covid-19": "COVID-19"}
loc_abbrs_ = location_table["short_name"].to_list()


def parse_model_batch_dir_name(model_batch_dir_name: str) -> dict:
    """
    Parse the name of a model batch directory,
    returning a dictionary of parsed values.

    Parameters
    ----------
    model_batch_dir_name
       Model batch directory name to parse.

    Returns
    -------
    dict
       A dictionary with keys 'disease', 'report_date',
       'first_training_date', and 'last_training_date'.
    """
    regex_match = re.match(r"(.+)_r_(.+)_f_(.+)_t_(.+)", model_batch_dir_name)
    if regex_match:
        disease, report_date, first_training_date, last_training_date = (
            regex_match.groups()
        )
    else:
        raise ValueError(
            "Invalid model batch directory name format: "
            f"{model_batch_dir_name}"
        )
    return dict(
        disease=disease_map_lower_[disease],
        report_date=datetime.datetime.strptime(report_date, "%Y-%m-%d").date(),
        first_training_date=datetime.datetime.strptime(
            first_training_date, "%Y-%m-%d"
        ).date(),
        last_training_date=datetime.datetime.strptime(
            last_training_date, "%Y-%m-%d"
        ).date(),
    )


def get_all_forecast_dirs(
    parent_dir: Path | str,
    diseases: str | list[str],
    report_date: str | datetime.date = None,
) -> list[str]:
    """
    Get all the subdirectories within a parent directory
    that match the pattern for a forecast run for a
    given disease and optionally a given report date.

    Parameters
    ----------
    parent_dir
       Directory in which to look for forecast subdirectories.

    diseases
       Name of the diseases to match, as a list of strings,
       or a single disease as a string.

    Returns
    -------
    list[str]
        Names of matching directories, if any, otherwise an empty
        list.

    Raises
    ------
    ValueError
        Given an invalid ``report_date``.
    """
    diseases = ensure_listlike(diseases)

    if report_date is None:
        report_date_str = ""
    elif isinstance(report_date, str):
        report_date_str = report_date
    elif isinstance(report_date, datetime.date):
        report_date_str = f"{report_date:%Y-%m-%d}"
    else:
        raise ValueError(
            "report_date must be one of None, "
            "a string in the format YYYY-MM-DD "
            "or a datetime.date instance. "
            f"Got {type(report_date)}."
        )
    valid_starts = tuple(
        [f"{disease.lower()}_r_{report_date_str}" for disease in diseases]
    )
    # by convention, disease names are
    # lowercase in directory patterns

    return [
        f.name
        for f in os.scandir(parent_dir)
        if f.is_dir() and f.name.startswith(valid_starts)
    ]


def get_all_model_run_dirs(parent_dir: Path) -> list[str]:
    """
    Get all the subdirectories within a parent directory
    that are valid model run directories (by convention,
    named with the two-letter code of a forecast location).

    Parameters
    ----------
    parent_dir
       Directory in which to look for model run subdirectories.

    Returns
    -------
    list[str]
        Names of matching directories, if any, otherwise an empty
        list.
    """

    return [
        f.name
        for f in os.scandir(parent_dir)
        if f.is_dir() and f.name in loc_abbrs_
    ]<|MERGE_RESOLUTION|>--- conflicted
+++ resolved
@@ -8,12 +8,10 @@
 import re
 from pathlib import Path
 
-<<<<<<< HEAD
 import polars as pl
 from forecasttools import ensure_listlike, location_table
-=======
 from forecasttools import ensure_listlike
->>>>>>> 2510e26f
+
 
 disease_map_lower_ = {"influenza": "Influenza", "covid-19": "COVID-19"}
 loc_abbrs_ = location_table["short_name"].to_list()
