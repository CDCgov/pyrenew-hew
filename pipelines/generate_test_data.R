script_packages <- c(
  "argparser",
  "arrow",
  "dplyr",
  "fs",
  "hewr",
  "lubridate",
  "tidyr"
)

# load in packages without messages
purrr::walk(script_packages, \(pkg) {
  suppressPackageStartupMessages(
    library(pkg, character.only = TRUE)
  )
})

# Dict for converting to short names
disease_short_names <- list(
  "COVID-19/Omicron" = "COVID-19",
  "Influenza" = "Influenza",
  "RSV" = "RSV"
)


#' Create Facility Test Data
#'
#' This function generates test data for a given facility over a specified
#' date range. The test data counts for the target disease are generated using
#' a cosine varying exponential growth process, with Poisson samples, while
#' counts for other diseases are generated using a mean-constant Poisson
#' process.
#'
#' @param facility A number representing the name of the facility.
#' @param start_reference A Date object representing the start date of the
#' reference period.
#' @param end_reference A Date object representing the end date of the reference
#' period.
#' @param geo_value A string representing the geographic value
#' (location) for the simulated data. Default is `"CA"`.
#' @param initial A numeric value representing the initial expected count for
#' the target disease. Default is 10.0.
#' @param mean_other A numeric value representing the mean count for other
#' diseases. Default is 200.0.
#' @param target_disease A character string representing the name of the target
#' disease. Default is `"COVID-19/Omicron"`.
#'
#' @return A tibble containing the generated test data with columns for
#' reference date, report date, geo type, geo value, as of date, run ID,
#' facility, disease, and value.
create_facility_test_data <- function(
  facility,
  start_reference,
  end_reference,
  geo_value = "CA",
  initial = 10.0,
  mean_other = 200.0,
  target_disease = "COVID-19/Omicron"
) {
  reference_dates <- seq(start_reference, end_reference, by = "day")
  rt <- 0.25 *
    cos(
      2 *
        pi *
        as.numeric(difftime(reference_dates, start_reference, units = "days")) /
        180
    )
  yt <- generate_exp_growth_pois(rt, initial)
  others <- generate_exp_growth_pois(0.0 * rt, mean_other)
  target_fac_data <- tibble(
    reference_date = reference_dates,
    report_date = end_reference,
    geo_type = "loc",
    geo_value = geo_value,
    asof = end_reference,
    metric = "count_ed_visits",
    run_id = 0,
    facility = facility,
    !!target_disease := yt,
    Total = yt + others,
  ) |>
    pivot_longer(
      cols = c(all_of(target_disease), "Total"),
      names_to = "disease",
      values_to = "value"
    )
  return(target_fac_data)
}

#' Generate Fake Facility Data
#'
#' This function generates fake facility data for a specified
#' number of facilities within a given date range and writes
#' the data to a parquet file.
#'
#' @param facilities_to_simulate a tibble of facility/disease
#' pairs to simulate with columns `facility_id`, `geo_value`, and
#' `target_disease`.
#' @param private_data_dir A string specifying the directory
#' where the generated data will be saved.
#' @param start_reference A Date object specifying the start
#' date for the data generation. Default is "2024-06-01".
#' @param end_reference A Date object specifying the end date
#' for the data generation. Default is "2024-12-25".
#' @param initial A numeric value specifying the initial value
#' for the data generation. Default is 10.
#' @param mean_other A numeric value specifying the mean value for
#' other data points. Default is 200.
#'
#' @return This function does not return a value. It writes the
#' generated data to a parquet file as a side effect.
generate_fake_facility_data <-
  function(
    facilities_to_simulate,
    private_data_dir = path(getwd()),
    start_reference = as.Date("2024-06-01"),
    end_reference = as.Date("2024-12-21"),
    initial = 10,
    mean_other = 200
  ) {
    nssp_etl_gold_dir <- path(private_data_dir, "nssp_etl_gold")
    dir_create(nssp_etl_gold_dir, recurse = TRUE)

    purrr::pmap(
      facilities_to_simulate,
      \(facility_id, geo_value, target_disease) {
        create_facility_test_data(
          facility = facility_id,
          start_reference = start_reference,
          end_reference = end_reference,
          geo_value = geo_value,
          initial = initial,
          mean_other = mean_other,
          target_disease = target_disease
        )
      }
    ) |>
      bind_rows() |>
      write_parquet(path(nssp_etl_gold_dir, end_reference, ext = "parquet"))
  }

<<<<<<< HEAD
#' Generate loc Level Data
=======
#' Generate Location Level Data
>>>>>>> 4c429105
#'
#' This function generates loc-level test data for a
#' specified disease over a given time period.
#' @param facilities_to_simulate a tibble of facility/disease
#' pairs to simulate with columns `facility_id`, `geo_value`, and
#' `target_disease`.
#' @param private_data_dir A string specifying the directory
#' where the generated data will be stored.
#' @param start_reference A Date object specifying the start date
#' for the data generation period. Default is "2024-06-01".
#' @param end_reference A Date object specifying the end date for the data
#' generation period. Default is "2024-12-25".
#' @param initial A numeric value specifying the initial value for the data
#' generation (per facility). Default is 10.
#' @param mean_other A numeric value specifying the mean value for
#' other data points (per facility). Default is 200.
#'
#' @return This function does not return a value. It writes the generated data
#' to parquet files in the specified directory as a side effect.
generate_fake_loc_level_data <-
  function(
    facilities_to_simulate,
    private_data_dir = path(getwd()),
    start_reference = as.Date("2024-06-01"),
    end_reference = as.Date("2024-12-21"),
    initial = 10,
    mean_other = 200,
    n_forecast_days = 28
  ) {
    gold_dir <- path(private_data_dir, "nssp_state_level_gold")
    dir_create(gold_dir, recurse = TRUE)

    comp_dir <- path(private_data_dir, "nssp-etl")
    dir_create(comp_dir, recurse = TRUE)

    loc_data <-
      purrr::pmap(
        facilities_to_simulate,
        \(facility_id, geo_value, target_disease) {
          create_facility_test_data(
            facility = facility_id,
            start_reference = start_reference,
            end_reference = end_reference +
              lubridate::ddays(n_forecast_days),
            geo_value = geo_value,
            initial = initial,
            mean_other = mean_other,
            target_disease = target_disease
          )
        }
      ) |>
      bind_rows() |>
      group_by(across(c(-facility, -value))) |>
      summarise(value = sum(value), .groups = "drop") |>
      ungroup() |>
      select(-run_id, -asof)

<<<<<<< HEAD
    # Write in-sample loc-level data to gold directory
=======
    # Write in-sample state-level data to gold directory
>>>>>>> 4c429105
    loc_data |>
      filter(reference_date <= end_reference) |>
      mutate(
        any_update_this_day = TRUE,
        reference_date = as.Date(.data$reference_date)
      ) |>
      write_parquet(path(gold_dir, end_reference, ext = "parquet"))

<<<<<<< HEAD
    # Write out-of-sample loc-level data to comparison directory
=======
    # Write out-of-sample state-level data to comparison directory
>>>>>>> 4c429105
    loc_data |>
      write_parquet(path(comp_dir, "latest_comprehensive", ext = "parquet"))
  }

#' Generate Fake Parameter Data
#'
#' This function generates fake parameter data for a
#' specified disease and saves it as a parquet file.
#'
#' The function creates a directory for storing the
#' parameter estimates if it does not already exist.
#' It then generates a simple discretized
#' exponential distribution for the generation interval (gi_pmf)
#' and a right truncation probability mass function
#' (rt_truncation_pmf).
#'
#' @param private_data_dir A string specifying the directory
#' where the data will be saved.
#' @param locs_to_generate A vector of strings representing
<<<<<<< HEAD
#' individual locs for which to generate simulated right truncation
=======
#' individual locations for which to generate simulated right truncation
>>>>>>> 4c429105
#' PMFs. Default is `"CA"` (create a PMF only for California).
#' @param end_reference A Date object specifying the end
#' reference date for the data. Default is "2024-12-25".
#' @param target_diseases A vector of strings specifying the
#' target disease(s) for the data. Default is
#' `c("COVID-19", "Influenza")`.
generate_fake_param_data <-
  function(
    private_data_dir = path(getwd()),
    locs_to_generate = "CA",
    end_reference = as.Date("2024-12-21"),
    target_diseases = c("COVID-19", "Influenza")
  ) {
    prod_param_estimates_dir <- path(
      private_data_dir,
      "prod_param_estimates"
    )
    dir_create(prod_param_estimates_dir, recurse = TRUE)

    purrr::map(target_diseases, \(target_disease) {
      ## Simple discretized lognormal distribution
      gi_pmf <- seq(0.5, 6.5) |> dexp()
      gi_pmf <- gi_pmf / sum(gi_pmf)
      delay_pmf <- log(seq(1, 11)) |> dnorm(log(3), 0.5)
      delay_pmf <- c(0, delay_pmf / sum(delay_pmf))
      rt_truncation_pmf <- c(1, 0, 0, 0)

      gi_data <- tibble(
        id = 0,
        start_date = as.Date("2024-06-01"),
        end_date = NA,
        reference_date = end_reference,
        disease = target_disease,
        format = "PMF",
        parameter = "generation_interval",
        geo_value = NA,
        value = list(gi_pmf)
      )

      delay_data <- tibble(
        id = 0,
        start_date = as.Date("2024-06-01"),
        end_date = NA,
        reference_date = end_reference,
        disease = target_disease,
        format = "PMF",
        parameter = "delay",
        geo_value = NA,
        value = list(delay_pmf)
      )

      rt_trunc_data <- purrr::imap(
        locs_to_generate,
        \(x, i) {
          tibble(
            id = i,
            start_date = as.Date("2024-06-01"),
            end_date = NA,
            reference_date = end_reference,
            disease = target_disease,
            format = "PMF",
            parameter = "right_truncation",
            geo_value = x,
            value = list(rt_truncation_pmf)
          )
        }
      ) |>
        bind_rows()

      return(bind_rows(
        gi_data,
        delay_data,
        rt_trunc_data
      ))
    }) |>
      bind_rows() |>
      write_parquet(
        path(prod_param_estimates_dir, "prod", ext = "parquet")
      )
  }

#' Copy test NWSS wastewater data for end-to-end testing
#'
#' This function copies wastewater data from
#' `pipelines/tests/test_data/nwss_vintages/NWSS-ETL-covid-<date>` to
#' `end_to_end_test_output/private_data/nwss_vintages/
#' NWSS-ETL-covid-<end_reference>`.
#'
#' @param private_data_dir Path to private data directory
#' (default: current working directory).
#' @param test_data_dir Path to the source test data directory.
#' @param end_reference A string to specify the
#' end reference date (e.g., "2024-12-21").
copy_test_nwss_data <- function(
  private_data_dir = fs::path_wd(),
  end_reference = "2024-12-21",
  test_data_dir = fs::path(
    "pipelines/tests/test_data/nwss_vintages",
    paste0(
      "NWSS-ETL-covid-",
      end_reference
    )
  )
) {
  ww_dir <- fs::path(
    private_data_dir,
    "nwss_vintages",
    paste0("NWSS-ETL-covid-", end_reference)
  )
  fs::dir_create(ww_dir, recurse = TRUE)
  ww_data <- arrow::read_parquet(
    fs::path(test_data_dir, "bronze", ext = "parquet")
  )
  arrow::write_parquet(ww_data, fs::path(ww_dir, "bronze", ext = "parquet"))
}

main <- function(private_data_dir, target_diseases, n_forecast_days) {
  short_target_diseases <- disease_short_names[target_diseases]
  facilities <- tibble::tibble(
    facility_id = 1:5,
    geo_value = c(
      rep("CA", 3),
      rep("MT", 2)
    )
  )
  to_generate <- tidyr::crossing(
    facilities,
    target_disease = target_diseases
  )

  generate_fake_facility_data(
    to_generate,
    private_data_dir
  )

  generate_fake_loc_level_data(
    to_generate,
    private_data_dir,
    n_forecast_days = n_forecast_days
  )
  generate_fake_param_data(
    private_data_dir,
    locs_to_generate = c("MT", "CA", "US"),
    target_diseases = short_target_diseases
  )
  copy_test_nwss_data(
    private_data_dir
  )
}

p <- arg_parser("Create simulated epiweekly data.") |>
  add_argument(
    "model_run_dir",
    help = "Directory containing the model data and output."
  ) |>
  add_argument(
    "--target-diseases",
    type = "character",
    default = "COVID-19/Omicron Influenza RSV",
    help = paste0(
      "Target disease(s) for which to simulate data, ",
      "as a whitespace-separated string"
    )
  ) |>
  add_argument(
    "--n-forecast-days",
    type = "integer",
    default = 28,
    help = "Number of days to forecast."
  ) |>
  add_argument(
    "--seed",
    type = "integer",
    default = 123,
    help = "Seed for the pseudorandom number generator."
  )


argv <- parse_args(p)

withr::with_seed(argv$seed, {
  main(
    argv$model_run_dir,
    target_diseases = stringr::str_split_1(argv$target_diseases, " "),
    n_forecast_days = argv$n_forecast_days
  )
})<|MERGE_RESOLUTION|>--- conflicted
+++ resolved
@@ -70,7 +70,7 @@
   target_fac_data <- tibble(
     reference_date = reference_dates,
     report_date = end_reference,
-    geo_type = "loc",
+    geo_type = "state",
     geo_value = geo_value,
     asof = end_reference,
     metric = "count_ed_visits",
@@ -139,13 +139,9 @@
       write_parquet(path(nssp_etl_gold_dir, end_reference, ext = "parquet"))
   }
 
-<<<<<<< HEAD
-#' Generate loc Level Data
-=======
 #' Generate Location Level Data
->>>>>>> 4c429105
-#'
-#' This function generates loc-level test data for a
+#'
+#' This function generates state-level test data for a
 #' specified disease over a given time period.
 #' @param facilities_to_simulate a tibble of facility/disease
 #' pairs to simulate with columns `facility_id`, `geo_value`, and
@@ -201,11 +197,7 @@
       ungroup() |>
       select(-run_id, -asof)
 
-<<<<<<< HEAD
-    # Write in-sample loc-level data to gold directory
-=======
     # Write in-sample state-level data to gold directory
->>>>>>> 4c429105
     loc_data |>
       filter(reference_date <= end_reference) |>
       mutate(
@@ -214,11 +206,7 @@
       ) |>
       write_parquet(path(gold_dir, end_reference, ext = "parquet"))
 
-<<<<<<< HEAD
-    # Write out-of-sample loc-level data to comparison directory
-=======
     # Write out-of-sample state-level data to comparison directory
->>>>>>> 4c429105
     loc_data |>
       write_parquet(path(comp_dir, "latest_comprehensive", ext = "parquet"))
   }
@@ -238,11 +226,7 @@
 #' @param private_data_dir A string specifying the directory
 #' where the data will be saved.
 #' @param locs_to_generate A vector of strings representing
-<<<<<<< HEAD
-#' individual locs for which to generate simulated right truncation
-=======
 #' individual locations for which to generate simulated right truncation
->>>>>>> 4c429105
 #' PMFs. Default is `"CA"` (create a PMF only for California).
 #' @param end_reference A Date object specifying the end
 #' reference date for the data. Default is "2024-12-25".
