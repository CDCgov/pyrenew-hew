import datetime as dt
import itertools
import json

import numpy as np
import polars as pl
import pytest

from pyrenew_hew.pyrenew_hew_data import PyrenewHEWData


@pytest.mark.parametrize(
    "erroring_date",
    [np.datetime64("2025-03-08") + np.timedelta64(x, "D") for x in range(1, 7)],
)
def test_validation(erroring_date):
    """
    Confirm that constructor errors with non-Saturday
    first_hospital_admissions_date(s)
    """
    with pytest.raises(ValueError, match="Saturdays"):
        PyrenewHEWData(
            n_ed_visits_data_days=5,
            n_hospital_admissions_data_days=10,
            first_ed_visits_date=np.datetime64("2025-03-05"),
            first_hospital_admissions_date=erroring_date,
            right_truncation_offset=0,
        )


@pytest.mark.parametrize(
    [
        "n_ed_visits_data_days",
        "n_hospital_admissions_data_days",
        "n_wastewater_data_days",
        "right_truncation_offset",
        "first_ed_visits_date",
        "first_hospital_admissions_date",
        "first_wastewater_date",
        "n_forecast_points",
    ],
    [
        [
            50,
            0,
            0,
            5,
            np.datetime64("2023-01-01"),
            np.datetime64("2022-02-05"),
            np.datetime64("2025-12-05"),
            10,
        ],
        [
            0,
            325,
            2,
            5,
            np.datetime64("2025-01-01"),
            np.datetime64("2023-05-27"),
            np.datetime64("2022-04-05"),
            10,
        ],
        [
            0,
            0,
            2,
            3,
            np.datetime64("2025-01-01"),
            np.datetime64("2025-02-08"),
            np.datetime64("2024-12-05"),
            30,
        ],
        [
            0,
            0,
            23,
            3,
            np.datetime64("2025-01-01"),
            np.datetime64("2025-02-08"),
            np.datetime64("2024-12-05"),
            30,
        ],
    ],
)
def test_to_forecast_data(
    n_ed_visits_data_days: int,
    n_hospital_admissions_data_days: int,
    n_wastewater_data_days: int,
    right_truncation_offset: int,
    first_ed_visits_date: np.datetime64,
    first_hospital_admissions_date: np.datetime64,
    first_wastewater_date: np.datetime64,
    n_forecast_points: int,
) -> None:
    """
    Test the to_forecast_data method
    """
    data = PyrenewHEWData(
        n_ed_visits_data_days=n_ed_visits_data_days,
        n_hospital_admissions_data_days=n_hospital_admissions_data_days,
        first_ed_visits_date=first_ed_visits_date,
        first_hospital_admissions_date=first_hospital_admissions_date,
        right_truncation_offset=right_truncation_offset,
    )

    assert data.right_truncation_offset == right_truncation_offset
    assert data.right_truncation_offset is not None

    forecast_data = data.to_forecast_data(n_forecast_points)
    n_days_expected = data.n_days_post_init + n_forecast_points
    n_weeks_expected = n_days_expected // 7
    assert forecast_data.n_ed_visits_data_days == n_days_expected
    assert forecast_data.n_wastewater_data_days == n_days_expected
    assert forecast_data.n_hospital_admissions_data_days == n_weeks_expected
    assert forecast_data.right_truncation_offset is None
    assert forecast_data.first_ed_visits_date == data.first_data_date_overall

    ## hosp admit date should be the first Saturday
    assert forecast_data.first_hospital_admissions_date >= data.first_data_date_overall
    assert (
        forecast_data.first_hospital_admissions_date.astype(dt.datetime).weekday() == 5
    )

    assert (
        (forecast_data.first_hospital_admissions_date - data.first_data_date_overall)
        / np.timedelta64(1, "D")
    ).item() <= 6

    assert forecast_data.first_wastewater_date == data.first_data_date_overall
    assert forecast_data.data_observed_disease_wastewater_conc is None


def test_pyrenew_wastewater_data():
    first_training_date = np.datetime64("2023-01-01")
    last_training_date = np.datetime64("2023-07-23")
    dates = pl.date_range(
        first_training_date,
        last_training_date,
        interval="1w",
        closed="both",
        eager=True,
    )

    ww_raw = pl.DataFrame(
        {
            "date": dates.extend(dates),
            "site": [200] * 30 + [100] * 30,
            "lab": [21] * 60,
            "lab_site_index": [1] * 30 + [2] * 30,
            "site_index": [1] * 30 + [2] * 30,
            "log_genome_copies_per_ml": np.log(
                np.abs(np.random.normal(loc=500, scale=50, size=60))
            ),
            "log_lod": np.log([20] * 30 + [15] * 30),
            "site_pop": [200_000] * 30 + [400_000] * 30,
        }
    )

    ww_data = ww_raw.with_columns(
        (pl.col("log_genome_copies_per_ml") <= pl.col("log_lod"))
        .cast(pl.Int8)
        .alias("below_lod")
    )

    first_ed_visits_date = np.datetime64("2023-01-01")
    first_hospital_admissions_date = np.datetime64("2023-01-07")  # Saturday
    first_wastewater_date = np.datetime64("2023-01-01")
    n_forecast_points = 10

    data = PyrenewHEWData(
        first_ed_visits_date=first_ed_visits_date,
        first_hospital_admissions_date=first_hospital_admissions_date,
        first_wastewater_date=first_wastewater_date,
        nwss_training_data=ww_data,
        population_size=1e6,
    )

    forecast_data = data.to_forecast_data(n_forecast_points)
    assert forecast_data.data_observed_disease_wastewater_conc is None
    assert data.data_observed_disease_wastewater_conc is not None

    assert forecast_data.ww_censored is None
    assert data.ww_censored is not None

    assert forecast_data.ww_uncensored is None
    assert data.ww_uncensored is not None

    assert forecast_data.ww_log_lod is None
    assert data.ww_log_lod is not None

    assert forecast_data.ww_observed_lab_sites is None
    assert data.ww_observed_lab_sites is not None

    assert forecast_data.ww_observed_subpops is None
    assert data.ww_observed_subpops is not None

    assert data.model_t_obs_wastewater is not None
    assert forecast_data.model_t_obs_wastewater is None

    assert np.array_equal(data.n_ww_lab_sites, forecast_data.n_ww_lab_sites)

    assert np.array_equal(
        data.data_observed_disease_wastewater_conc,
        ww_data["log_genome_copies_per_ml"],
    )
    assert len(data.ww_censored) == len(ww_data.filter(pl.col("below_lod") == 1))
    assert len(data.ww_uncensored) == len(ww_data.filter(pl.col("below_lod") == 0))
    assert np.array_equal(data.ww_log_lod, ww_data["log_lod"])
    assert data.n_ww_lab_sites == ww_data["lab_site_index"].n_unique()


@pytest.fixture
def base_data():
    """Base data dictionary for all tests"""
    return {
        "loc_pop": [10000],
        "right_truncation_offset": 10,
    }


@pytest.fixture
def ed_visits_data():
    """ED visits data component"""
    return {
        "nssp_training_data": {
            "date": ["2025-01-01", "2025-01-02"],
            "geo_value": ["CA"] * 2,
            "other_ed_visits": [200, 400],
            "observed_ed_visits": [10, 3],
            "data_type": ["train"] * 2,
        },
        "nssp_training_dates": ["2025-01-01"],
        "nssp_step_size": 1,
    }


@pytest.fixture
def hospital_admissions_data():
    """Hospital admissions data component"""
    return {
        "nhsn_training_data": {
            "weekendingdate": ["2025-01-01", "2025-01-02"],
            "jurisdiction": ["CA"] * 2,
            "hospital_admissions": [5, 1],
            "data_type": ["train"] * 2,
        },
        "nhsn_training_dates": ["2025-01-04"],
        "nhsn_step_size": 7,
    }


@pytest.fixture
def wastewater_data():
    """Wastewater data component"""
    return {
        "nwss_training_data": {
            "date": ["2025-01-01", "2025-01-01", "2025-01-02", "2025-01-02"],
            "site": ["1.0", "1.0", "2.0", "2.0"],
            "lab": ["1.0", "1.0", "1.0", "1.0"],
            "site_pop": [4000, 4000, 2000, 2000],
            "site_index": [1, 1, 0, 0],
            "lab_site_index": [1, 1, 0, 0],
            "log_genome_copies_per_ml": [0.1, 0.1, 0.5, 0.4],
            "log_lod": [1.1, 2.0, 1.5, 2.1],
            "below_lod": [False, False, False, False],
        },
        "pop_fraction": [0.4, 0.4, 0.2],
        "nwss_step_size": 1,
    }


@pytest.mark.parametrize(
    "fit_ed_visits,fit_hospital_admissions,fit_wastewater",
    list(itertools.product([False, True], repeat=3)),
)
def test_json_roundtrip(
    tmp_path,
    base_data,
    ed_visits_data,
    hospital_admissions_data,
    wastewater_data,
    fit_ed_visits,
    fit_hospital_admissions,
    fit_wastewater,
):
    # Build data dictionary based on parameters
    data_dict = base_data.copy()

    if fit_ed_visits:
        data_dict.update(ed_visits_data)
    if fit_hospital_admissions:
        data_dict.update(hospital_admissions_data)
    if fit_wastewater:
        data_dict.update(wastewater_data)

    # Write to json
    json_path = tmp_path / "data.json"
    with open(json_path, "w") as f:
        json.dump(data_dict, f)

    # Read from json
    data = PyrenewHEWData.from_json(
        json_path,
        fit_ed_visits=fit_ed_visits,
        fit_hospital_admissions=fit_hospital_admissions,
        fit_wastewater=fit_wastewater,
    )
<<<<<<< HEAD
    assert isinstance(data, PyrenewHEWData)
=======
    assert isinstance(data, PyrenewHEWData)
    assert data.data_observed_disease_ed_visits is not None
    assert data.data_observed_disease_hospital_admissions is not None
    assert data.data_observed_disease_wastewater_conc is not None


def test_hospital_admissions_must_be_saturday():
    """
    Test that hospital admissions dates must be Saturdays (MMWR epiweek ends).

    The MMWR (Morbidity and Mortality Weekly Report) standard requires that
    weekly hospital admissions data use Saturdays as the week-ending date.
    This test verifies that non-Saturday dates are rejected.
    """
    # 2023-01-02 is a Monday (not a Saturday)
    monday_date = np.datetime64("2023-01-02")

    with pytest.raises(ValueError, match="MMWR dates must be Saturdays"):
        PyrenewHEWData(
            n_ed_visits_data_days=10,
            n_hospital_admissions_data_days=1,
            first_ed_visits_date=np.datetime64("2023-01-01"),
            first_hospital_admissions_date=monday_date,
        )

    # Verify that a Saturday DOES work (no exception)
    saturday_date = np.datetime64("2023-01-07")  # Saturday
    data = PyrenewHEWData(
        n_ed_visits_data_days=10,
        n_hospital_admissions_data_days=1,
        first_ed_visits_date=np.datetime64("2023-01-01"),
        first_hospital_admissions_date=saturday_date,
    )
    assert data.first_hospital_admissions_date == saturday_date


def test_model_t_conversions():
    """
    Test model_t_obs_* properties calculate correct indices.

    Verifies that observation dates are correctly converted to model time
    indices relative to first_data_date_overall.
    """
    ed_dates = ["2023-01-05", "2023-01-08"]
    hosp_dates = ["2023-01-07", "2023-01-14"]

    nssp_data = pl.DataFrame(
        {
            "date": ed_dates,
            "geo_value": ["CA", "CA"],
            "observed_ed_visits": [10, 20],
            "other_ed_visits": [100, 200],
            "data_type": ["train", "train"],
        },
        schema={
            "date": pl.Date,
            "geo_value": pl.String,
            "observed_ed_visits": pl.Int64,
            "other_ed_visits": pl.Int64,
            "data_type": pl.String,
        },
    )

    nhsn_data = pl.DataFrame(
        {
            "weekendingdate": hosp_dates,
            "jurisdiction": ["CA", "CA"],
            "hospital_admissions": [5, 10],
            "data_type": ["train", "train"],
        },
        schema={
            "weekendingdate": pl.Date,
            "jurisdiction": pl.String,
            "hospital_admissions": pl.Int64,
            "data_type": pl.String,
        },
    )

    data = PyrenewHEWData(
        nssp_training_data=nssp_data,
        nhsn_training_data=nhsn_data,
        first_ed_visits_date=np.datetime64(ed_dates[0]),
        first_hospital_admissions_date=np.datetime64(hosp_dates[0]),
    )

    # first_data_date_overall should be min of all dates
    assert data.first_data_date_overall == np.datetime64(ed_dates[0])

    # model_t should be 0 for first date, 3 for second ED visit
    assert data.model_t_obs_ed_visits[0] == 0
    assert data.model_t_obs_ed_visits[1] == 3

    # Hospital admissions at days 2 and 9
    assert data.model_t_obs_hospital_admissions[0] == 2
    assert data.model_t_obs_hospital_admissions[1] == 9


def test_mixed_data_sources():
    """
    Test with only some data sources present.

    Verifies correct behavior when only ED data is provided
    but hospital and wastewater data are absent.
    """
    ed_data = pl.DataFrame(
        {
            "date": ["2023-01-01"],
            "geo_value": ["CA"],
            "observed_ed_visits": [10],
            "other_ed_visits": [100],
            "data_type": ["train"],
        },
        schema={
            "date": pl.Date,
            "geo_value": pl.String,
            "observed_ed_visits": pl.Int64,
            "other_ed_visits": pl.Int64,
            "data_type": pl.String,
        },
    )

    data = PyrenewHEWData(
        nssp_training_data=ed_data, first_ed_visits_date=np.datetime64("2023-01-01")
    )

    # ED data should work
    assert data.data_observed_disease_ed_visits is not None
    assert len(data.data_observed_disease_ed_visits) == 1

    # Others should be None
    assert data.first_hospital_admissions_date is None
    assert data.first_wastewater_date is None
    assert data.data_observed_disease_hospital_admissions is None
    assert data.data_observed_disease_wastewater_conc is None


def test_site_subpop_spine_with_auxiliary():
    """
    Test subpopulation creation when WW sites don't cover full population.

    When wastewater sampling sites don't cover the entire population,
    an auxiliary subpopulation should be created for the remainder.
    """
    ww_data = pl.DataFrame(
        {
            "date": ["2023-01-01", "2023-01-01"],
            "site": ["site1", "site2"],
            "site_index": [0, 1],
            "site_pop": [200_000, 300_000],
            "lab_site_index": [0, 1],
            "log_genome_copies_per_ml": [1.0, 2.0],
            "log_lod": [0.5, 0.5],
            "below_lod": [0, 0],
        },
        schema={
            "date": pl.Date,
            "site": pl.String,
            "site_index": pl.Int64,
            "site_pop": pl.Int64,
            "lab_site_index": pl.Int64,
            "log_genome_copies_per_ml": pl.Float64,
            "log_lod": pl.Float64,
            "below_lod": pl.Int64,
        },
    )

    data = PyrenewHEWData(
        nwss_training_data=ww_data,
        population_size=1_000_000,  # 500k not covered by WW
    )

    spine = data.site_subpop_spine
    # Should have 3 subpops: 2 sites + 1 auxiliary
    assert len(spine) == 3
    assert spine.filter(pl.col("site").is_null()).height == 1
    # Auxiliary subpop should have remaining population
    assert spine.filter(pl.col("site").is_null())["subpop_pop"][0] == 500_000


def test_site_subpop_spine_no_auxiliary():
    """
    Test when WW sites cover entire population.

    When sampling sites cover the full population, no auxiliary
    subpopulation should be created.
    """
    ww_data = pl.DataFrame(
        {
            "date": ["2023-01-01", "2023-01-01"],
            "site": ["site1", "site2"],
            "site_index": [0, 1],
            "site_pop": [400_000, 600_000],
            "lab_site_index": [0, 1],
            "log_genome_copies_per_ml": [1.0, 2.0],
            "log_lod": [0.5, 0.5],
            "below_lod": [0, 0],
        },
        schema={
            "date": pl.Date,
            "site": pl.String,
            "site_index": pl.Int64,
            "site_pop": pl.Int64,
            "lab_site_index": pl.Int64,
            "log_genome_copies_per_ml": pl.Float64,
            "log_lod": pl.Float64,
            "below_lod": pl.Int64,
        },
    )

    data = PyrenewHEWData(nwss_training_data=ww_data, population_size=1_000_000)

    spine = data.site_subpop_spine
    # Should have only 2 subpops
    assert len(spine) == 2
    assert spine.filter(pl.col("site").is_null()).height == 0


def test_censored_uncensored_split():
    """
    Test correct identification of censored vs uncensored observations.

    Wastewater observations below the limit of detection are censored.
    This test verifies correct indexing of censored/uncensored data.
    """
    ww_data = pl.DataFrame(
        {
            "date": ["2023-01-01"] * 4,
            "site": ["site1"] * 4,
            "site_index": [0] * 4,
            "site_pop": [500_000] * 4,
            "lab_site_index": [0] * 4,
            "log_genome_copies_per_ml": [0.5, 1.5, 0.3, 2.0],
            "log_lod": [1.0, 1.0, 1.0, 1.0],
            "below_lod": [1, 0, 1, 0],  # 2 censored, 2 uncensored
        },
        schema={
            "date": pl.Date,
            "site": pl.String,
            "site_index": pl.Int64,
            "site_pop": pl.Int64,
            "lab_site_index": pl.Int64,
            "log_genome_copies_per_ml": pl.Float64,
            "log_lod": pl.Float64,
            "below_lod": pl.Int64,
        },
    )

    data = PyrenewHEWData(nwss_training_data=ww_data, population_size=1_000_000)

    assert len(data.ww_censored) == 2
    assert len(data.ww_uncensored) == 2
    # Censored indices should be 0 and 2
    assert np.array_equal(data.ww_censored, [0, 2])
    assert np.array_equal(data.ww_uncensored, [1, 3])


def test_n_days_post_init_single_source():
    """
    Test n_days_post_init with only one data source.

    With a single data source, n_days_post_init should equal
    the number of days in that source.
    """
    data = PyrenewHEWData(
        n_ed_visits_data_days=30, first_ed_visits_date=np.datetime64("2023-01-01")
    )

    # Should be 30 days (Jan 1 to Jan 30 inclusive)
    assert data.n_days_post_init == 30


def test_n_days_post_init_multiple_sources():
    """
    Test with multiple overlapping/non-overlapping data sources.

    With multiple data sources, n_days_post_init should span from
    the earliest first date to the latest last date.
    """
    data = PyrenewHEWData(
        n_ed_visits_data_days=20,
        n_hospital_admissions_data_days=3,  # 3 weeks = 21 days
        first_ed_visits_date=np.datetime64("2023-01-01"),
        first_hospital_admissions_date=np.datetime64("2023-01-07"),
    )

    # ED: Jan 1-20 (20 days)
    # Hosp: Jan 7, 14, 21 (3 weeks ending Jan 21, so 21 days from start)
    # Overall: Jan 1 - Jan 21 = 21 days
    assert data.n_days_post_init == 21


def test_lab_site_to_subpop_map():
    """
    Test correct mapping from lab sites to subpopulations.

    Multiple labs can sample from the same site. The mapping
    should correctly associate each lab with its subpopulation.
    """
    ww_data = pl.DataFrame(
        {
            "date": ["2023-01-01"] * 4,
            "site": ["site1", "site1", "site2", "site2"],
            "site_index": [0, 0, 1, 1],
            "site_pop": [400_000] * 2 + [200_000] * 2,
            "lab_site_index": [0, 1, 2, 3],  # 4 labs, 2 sites
            "log_genome_copies_per_ml": [1.0, 1.5, 2.0, 2.5],
            "log_lod": [0.5] * 4,
            "below_lod": [0] * 4,
        },
        schema={
            "date": pl.Date,
            "site": pl.String,
            "site_index": pl.Int64,
            "site_pop": pl.Int64,
            "lab_site_index": pl.Int64,
            "log_genome_copies_per_ml": pl.Float64,
            "log_lod": pl.Float64,
            "below_lod": pl.Int64,
        },
    )

    data = PyrenewHEWData(
        nwss_training_data=ww_data,
        population_size=1_000_000,  # Creates auxiliary subpop 0
    )

    # First 2 labs map to subpop 1 (site_index 0 + 1 for auxiliary)
    # Next 2 labs map to subpop 2 (site_index 1 + 1 for auxiliary)
    mapping = data.lab_site_to_subpop_map
    assert len(mapping) == 4
    assert mapping[0] == 1  # lab 0 -> subpop 1
    assert mapping[1] == 1  # lab 1 -> subpop 1
    assert mapping[2] == 2  # lab 2 -> subpop 2
    assert mapping[3] == 2  # lab 3 -> subpop 2


def test_date_time_spine():
    """
    Test creation of date-time spine for temporal indexing.

    The date_time_spine should map each date to its model time index.
    """
    data = PyrenewHEWData(
        n_ed_visits_data_days=10, first_ed_visits_date=np.datetime64("2023-01-01")
    )

    spine = data.date_time_spine
    assert len(spine) == 10
    assert spine["t"][0] == 0
    assert spine["t"][9] == 9
    assert spine["date"][0] == dt.date(2023, 1, 1)
    assert spine["date"][9] == dt.date(2023, 1, 10)


@pytest.mark.parametrize(
    ["n_days", "expected_weeks", "has_partial_week"],
    [
        (7, 1, False),  # Exactly 1 week
        (10, 1, True),  # 1 week + 3 days
        (13, 1, True),  # 1 week + 6 days
        (14, 2, False),  # Exactly 2 weeks
        (20, 2, True),  # 2 weeks + 6 days
        (21, 3, False),  # Exactly 3 weeks
        (1, 0, True),  # Less than 1 week
        (6, 0, True),  # Less than 1 week
    ],
)
def test_to_forecast_data_partial_weeks(n_days, expected_weeks, has_partial_week):
    """
    Test to_forecast_data() with data spanning partial weeks.

    Hospital admissions are weekly, so we need to ensure correct
    handling when the total number of days doesn't evenly divide by 7.
    """
    first_date = np.datetime64("2023-01-01")  # Sunday
    first_saturday = np.datetime64("2023-01-07")  # First Saturday

    data = PyrenewHEWData(
        n_ed_visits_data_days=n_days,
        n_hospital_admissions_data_days=0,
        first_ed_visits_date=first_date,
        first_hospital_admissions_date=first_saturday,
    )

    forecast_data = data.to_forecast_data(n_forecast_points=0)

    # Check that the number of weeks is calculated correctly
    assert forecast_data.n_hospital_admissions_data_days == expected_weeks, (
        f"For {n_days} days, expected {expected_weeks} weeks, "
        f"got {forecast_data.n_hospital_admissions_data_days}"
    )


def test_to_forecast_data_less_than_one_week():
    """
    Test to_forecast_data with less than a week of observation data.

    When observation data spans fewer than 7 days, hospital admissions
    weeks should be 0 (since n_days // 7 = 0 for n_days < 7).
    """
    # Start on Monday with only 5 days of data
    data = PyrenewHEWData(
        n_ed_visits_data_days=5,
        first_ed_visits_date=np.datetime64("2023-01-02"),  # Monday
    )

    # Create forecast data with 10 additional days (total 15 days)
    forecast_data = data.to_forecast_data(n_forecast_points=10)

    # Verify forecast data structure
    assert forecast_data.n_ed_visits_data_days == 15
    assert forecast_data.n_hospital_admissions_data_days == 15 // 7  # 2 weeks
    assert forecast_data.first_ed_visits_date == np.datetime64("2023-01-02")

    # First Saturday on or after Jan 2 (Monday) is Jan 7
    assert forecast_data.first_hospital_admissions_date == np.datetime64("2023-01-07")

    # Test with even fewer days - only 3 days of observation
    data_short = PyrenewHEWData(
        n_ed_visits_data_days=3,
        first_ed_visits_date=np.datetime64("2023-01-02"),  # Monday
    )

    # No forecast points, just convert existing data
    forecast_short = data_short.to_forecast_data(n_forecast_points=0)

    # With only 3 days total, should have 0 weeks of hospital admissions
    assert forecast_short.n_ed_visits_data_days == 3
    assert forecast_short.n_hospital_admissions_data_days == 0


def test_date_handling_leap_year():
    """
    Test date handling across leap year boundary (Feb 29).

    Ensures that date arithmetic works correctly with leap years.
    """
    # Leap year: 2024
    leap_year_start = np.datetime64("2024-02-28")
    leap_year_saturday = np.datetime64("2024-03-02")  # Saturday after Feb 29

    data = PyrenewHEWData(
        n_ed_visits_data_days=10,  # Spans Feb 28 - Mar 8, includes Feb 29
        n_hospital_admissions_data_days=2,
        first_ed_visits_date=leap_year_start,
        first_hospital_admissions_date=leap_year_saturday,
    )

    # Verify dates span the leap day
    assert data.first_ed_visits_date == leap_year_start
    assert data.last_ed_visits_date == leap_year_start + np.timedelta64(9, "D")

    # Feb 29 should exist in 2024
    feb_29_2024 = np.datetime64("2024-02-29")
    assert data.first_ed_visits_date < feb_29_2024 < data.last_ed_visits_date

    # Verify n_days_post_init calculates correctly across leap day
    # Feb 28 to Mar 2 is 4 days, so n_days_post_init should be the maximum
    # span from first_data_date_overall (Feb 28) to last_data_date_overall
    # ED: Feb 28 + 9 days = Mar 8
    # Hosp: Mar 2 + (2 weeks * 7 days) - 1 = Mar 2 + 13 = Mar 15
    # So n_days_post_init = Mar 15 - Feb 28 + 1 = 17
    expected_n_days = (
        data.last_data_date_overall - data.first_data_date_overall
    ) // np.timedelta64(1, "D") + 1
    assert data.n_days_post_init == expected_n_days

    # Test forecast across leap year
    forecast_data = data.to_forecast_data(n_forecast_points=30)
    assert forecast_data.n_ed_visits_data_days == data.n_days_post_init + 30


def test_date_handling_year_boundary():
    """
    Test date handling across year boundary (Dec 31 -> Jan 1).

    Ensures that date arithmetic works correctly when spanning
    two different years.
    """
    # Start late in December
    year_end = np.datetime64("2023-12-28")  # Thursday
    year_end_saturday = np.datetime64("2023-12-30")  # Saturday

    data = PyrenewHEWData(
        n_ed_visits_data_days=14,  # Spans Dec 28, 2023 - Jan 10, 2024
        n_hospital_admissions_data_days=2,
        first_ed_visits_date=year_end,
        first_hospital_admissions_date=year_end_saturday,
    )

    # Verify dates span the year boundary
    assert data.first_ed_visits_date.astype("datetime64[Y]").astype(int) + 1970 == 2023
    assert data.last_ed_visits_date.astype("datetime64[Y]").astype(int) + 1970 == 2024

    # Verify n_days_post_init is correct
    assert data.n_days_post_init == 14

    # Test that date_time_spine works across year boundary
    spine = data.date_time_spine
    assert len(spine) == 14
    assert spine["date"][0].year == 2023
    assert spine["date"][13].year == 2024

    # Test forecast into new year
    forecast_data = data.to_forecast_data(n_forecast_points=20)
    assert forecast_data.n_ed_visits_data_days == 34
>>>>>>> 17c921cd
<|MERGE_RESOLUTION|>--- conflicted
+++ resolved
@@ -1,5 +1,4 @@
 import datetime as dt
-import itertools
 import json
 
 import numpy as np
@@ -210,51 +209,35 @@
 
 
 @pytest.fixture
-def base_data():
-    """Base data dictionary for all tests"""
-    return {
-        "loc_pop": [10000],
-        "right_truncation_offset": 10,
-    }
-
-
-@pytest.fixture
-def ed_visits_data():
-    """ED visits data component"""
+def mock_data():
     return {
         "nssp_training_data": {
-            "date": ["2025-01-01", "2025-01-02"],
+            "date": [
+                "2025-01-01",
+                "2025-01-02",
+            ],
             "geo_value": ["CA"] * 2,
             "other_ed_visits": [200, 400],
             "observed_ed_visits": [10, 3],
             "data_type": ["train"] * 2,
         },
-        "nssp_training_dates": ["2025-01-01"],
-        "nssp_step_size": 1,
-    }
-
-
-@pytest.fixture
-def hospital_admissions_data():
-    """Hospital admissions data component"""
-    return {
         "nhsn_training_data": {
             "weekendingdate": ["2025-01-01", "2025-01-02"],
             "jurisdiction": ["CA"] * 2,
             "hospital_admissions": [5, 1],
             "data_type": ["train"] * 2,
         },
+        "loc_pop": [10000],
+        "nssp_training_dates": ["2025-01-01"],
         "nhsn_training_dates": ["2025-01-04"],
-        "nhsn_step_size": 7,
-    }
-
-
-@pytest.fixture
-def wastewater_data():
-    """Wastewater data component"""
-    return {
+        "right_truncation_offset": 10,
         "nwss_training_data": {
-            "date": ["2025-01-01", "2025-01-01", "2025-01-02", "2025-01-02"],
+            "date": [
+                "2025-01-01",
+                "2025-01-01",
+                "2025-01-02",
+                "2025-01-02",
+            ],
             "site": ["1.0", "1.0", "2.0", "2.0"],
             "lab": ["1.0", "1.0", "1.0", "1.0"],
             "site_pop": [4000, 4000, 2000, 2000],
@@ -265,49 +248,36 @@
             "below_lod": [False, False, False, False],
         },
         "pop_fraction": [0.4, 0.4, 0.2],
+        "population_size": 1e5,
+        "nhsn_step_size": 7,
+        "nssp_step_size": 1,
         "nwss_step_size": 1,
     }
 
 
-@pytest.mark.parametrize(
-    "fit_ed_visits,fit_hospital_admissions,fit_wastewater",
-    list(itertools.product([False, True], repeat=3)),
-)
-def test_json_roundtrip(
-    tmp_path,
-    base_data,
-    ed_visits_data,
-    hospital_admissions_data,
-    wastewater_data,
-    fit_ed_visits,
-    fit_hospital_admissions,
-    fit_wastewater,
-):
-    # Build data dictionary based on parameters
-    data_dict = base_data.copy()
-
-    if fit_ed_visits:
-        data_dict.update(ed_visits_data)
-    if fit_hospital_admissions:
-        data_dict.update(hospital_admissions_data)
-    if fit_wastewater:
-        data_dict.update(wastewater_data)
-
-    # Write to json
-    json_path = tmp_path / "data.json"
-    with open(json_path, "w") as f:
-        json.dump(data_dict, f)
-
-    # Read from json
+@pytest.fixture
+def mock_data_dir(mock_data, tmpdir):
+    data_path = tmpdir.join("data.json")
+    with open(data_path, "w") as f:
+        json.dump(mock_data, f)
+    return data_path
+
+
+def test_build_pyrenew_hew_data_from_json(mock_data_dir):
+    # Test when all `fit_` arguments are False
+    data = PyrenewHEWData.from_json(mock_data_dir)
+    assert isinstance(data, PyrenewHEWData)
+    assert data.data_observed_disease_ed_visits is None
+    assert data.data_observed_disease_hospital_admissions is None
+    assert data.data_observed_disease_wastewater_conc is None
+
+    # Test when all `fit_` arguments are True
     data = PyrenewHEWData.from_json(
-        json_path,
-        fit_ed_visits=fit_ed_visits,
-        fit_hospital_admissions=fit_hospital_admissions,
-        fit_wastewater=fit_wastewater,
-    )
-<<<<<<< HEAD
-    assert isinstance(data, PyrenewHEWData)
-=======
+        mock_data_dir,
+        fit_ed_visits=True,
+        fit_hospital_admissions=True,
+        fit_wastewater=True,
+    )
     assert isinstance(data, PyrenewHEWData)
     assert data.data_observed_disease_ed_visits is not None
     assert data.data_observed_disease_hospital_admissions is not None
@@ -813,5 +783,4 @@
 
     # Test forecast into new year
     forecast_data = data.to_forecast_data(n_forecast_points=20)
-    assert forecast_data.n_ed_visits_data_days == 34
->>>>>>> 17c921cd
+    assert forecast_data.n_ed_visits_data_days == 34