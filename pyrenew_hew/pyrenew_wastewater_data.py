import datetime
from typing import Self

import jax
import jax.numpy as jnp
import polars as pl
from jax.typing import ArrayLike


class PyrenewWastewaterData:
    """
    Class for holding wastewater input data
    to a PyrenewHEW model.
    """

    def __init__(
        self,
        data_observed_disease_wastewater: pl.DataFrame = None,
        population_size: int = None,
    ) -> None:
        self.data_observed_disease_wastewater = (
            data_observed_disease_wastewater
        )
        self.population_size = population_size

    @property
    def site_subpop_spine(self):
        ww_data_present = self.data_observed_disease_wastewater is not None
        if ww_data_present:
            site_indices = (
                self.data_observed_disease_wastewater.select(
                    ["site_index", "site", "site_pop"]
                )
                .unique()
                .sort("site_index")
            )

            total_pop_ww = (
                self.data_observed_disease_wastewater.unique(
                    ["site_pop", "site"]
                )
                .get_column("site_pop")
                .sum()
            )

            total_pop_no_ww = (
                int(jnp.atleast_1d(self.population_size)[0]) - total_pop_ww
            )
            add_auxiliary_subpop = total_pop_no_ww > 0

            if add_auxiliary_subpop:
                aux_subpop = pl.DataFrame(
                    {
                        "site_index": [None],
                        "site": [None],
<<<<<<< HEAD
                        "site_pop": [total_pop_no_ww],
=======
                        "site_pop": (
                            self.population_size
                            - site_indices.get_column("site_pop").sum()
                        ),
>>>>>>> abfdffb3
                    }
                )
            else:
                aux_subpop = pl.DataFrame()
            site_subpop_spine = (
                pl.concat([aux_subpop, site_indices], how="vertical_relaxed")
                .with_columns(
                    subpop_index=pl.col("site_index")
                    .cum_count()
                    .alias("subpop_index"),
                    subpop_name=pl.format(
                        "Site: {}", pl.col("site")
                    ).fill_null("remainder of population"),
                )
                .rename({"site_pop": "subpop_pop"})
            )
        else:
            site_subpop_spine = pl.DataFrame(
                {
                    "site_index": [None],
                    "site": [None],
                    "subpop_pop": [self.population_size],
                    "subpop_index": [1],
                    "subpop_name": ["total population"],
                }
            )
        return site_subpop_spine

    @property
    def date_time_spine(self):
        if self.data_observed_disease_wastewater is not None:
            date_time_spine = pl.DataFrame(
                {
                    "date": pl.date_range(
                        start=self.date_observed_disease_wastewater.min(),
                        end=self.date_observed_disease_wastewater.max(),
                        interval="1d",
                        eager=True,
                    )
                }
            ).with_row_index("t")
            return date_time_spine

    @property
    def wastewater_data_extended(self):
        if self.data_observed_disease_wastewater is not None:
            return (
                self.data_observed_disease_wastewater.join(
                    self.date_time_spine, on="date", how="left", coalesce=True
                )
                .join(
                    self.site_subpop_spine,
                    on=["site_index", "site"],
                    how="left",
                    coalesce=True,
                )
                .with_row_index("ind_rel_to_observed_times")
            )

    @property
    def date_observed_disease_wastewater(self):
        if self.data_observed_disease_wastewater is not None:
            return self.data_observed_disease_wastewater.get_column(
                "date"
            ).unique()

    @property
    def data_observed_disease_wastewater_conc(self):
        if self.data_observed_disease_wastewater is not None:
            return self.wastewater_data_extended.get_column(
                "log_genome_copies_per_ml"
            ).to_numpy()

    @property
    def ww_censored(self):
        if self.data_observed_disease_wastewater is not None:
            return (
                self.wastewater_data_extended.filter(pl.col("below_lod") == 1)
                .get_column("ind_rel_to_observed_times")
                .to_numpy()
            )
        return None

    @property
    def ww_uncensored(self):
        if self.data_observed_disease_wastewater is not None:
            return (
                self.wastewater_data_extended.filter(pl.col("below_lod") == 0)
                .get_column("ind_rel_to_observed_times")
                .to_numpy()
            )

    @property
    def ww_observed_times(self):
        if self.data_observed_disease_wastewater is not None:
            return self.wastewater_data_extended.get_column("t").to_numpy()

    @property
    def ww_observed_subpops(self):
        if self.data_observed_disease_wastewater is not None:
            return self.wastewater_data_extended.get_column(
                "subpop_index"
            ).to_numpy()

    @property
    def ww_observed_lab_sites(self):
        if self.data_observed_disease_wastewater is not None:
            return self.wastewater_data_extended.get_column(
                "lab_site_index"
            ).to_numpy()

    @property
    def ww_log_lod(self):
        if self.data_observed_disease_wastewater is not None:
            return self.wastewater_data_extended.get_column(
                "log_lod"
            ).to_numpy()

    @property
    def n_ww_lab_sites(self):
        if self.data_observed_disease_wastewater is not None:
            return self.wastewater_data_extended["lab_site_index"].n_unique()

    @property
    def lab_site_to_subpop_map(self):
        if self.data_observed_disease_wastewater is not None:
            return (
                (
                    self.wastewater_data_extended[
                        "lab_site_index", "subpop_index"
                    ]
                    .unique()
                    .sort(by="lab_site_index")
                )
                .get_column("subpop_index")
                .to_numpy()
            )

    def to_pyrenew_hew_data_args(self):
        return {
            attr: value
            for attr, value in (
                (attr, getattr(self, attr))
                for attr, prop in self.__class__.__dict__.items()
                if isinstance(prop, property)
            )
            if isinstance(value, ArrayLike)
        }<|MERGE_RESOLUTION|>--- conflicted
+++ resolved
@@ -18,9 +18,7 @@
         data_observed_disease_wastewater: pl.DataFrame = None,
         population_size: int = None,
     ) -> None:
-        self.data_observed_disease_wastewater = (
-            data_observed_disease_wastewater
-        )
+        self.data_observed_disease_wastewater = data_observed_disease_wastewater
         self.population_size = population_size
 
     @property
@@ -36,16 +34,12 @@
             )
 
             total_pop_ww = (
-                self.data_observed_disease_wastewater.unique(
-                    ["site_pop", "site"]
-                )
+                self.data_observed_disease_wastewater.unique(["site_pop", "site"])
                 .get_column("site_pop")
                 .sum()
             )
 
-            total_pop_no_ww = (
-                int(jnp.atleast_1d(self.population_size)[0]) - total_pop_ww
-            )
+            total_pop_no_ww = self.population_size - total_pop_ww
             add_auxiliary_subpop = total_pop_no_ww > 0
 
             if add_auxiliary_subpop:
@@ -53,14 +47,7 @@
                     {
                         "site_index": [None],
                         "site": [None],
-<<<<<<< HEAD
                         "site_pop": [total_pop_no_ww],
-=======
-                        "site_pop": (
-                            self.population_size
-                            - site_indices.get_column("site_pop").sum()
-                        ),
->>>>>>> abfdffb3
                     }
                 )
             else:
@@ -68,12 +55,10 @@
             site_subpop_spine = (
                 pl.concat([aux_subpop, site_indices], how="vertical_relaxed")
                 .with_columns(
-                    subpop_index=pl.col("site_index")
-                    .cum_count()
-                    .alias("subpop_index"),
-                    subpop_name=pl.format(
-                        "Site: {}", pl.col("site")
-                    ).fill_null("remainder of population"),
+                    subpop_index=pl.col("site_index").cum_count().alias("subpop_index"),
+                    subpop_name=pl.format("Site: {}", pl.col("site")).fill_null(
+                        "remainder of population"
+                    ),
                 )
                 .rename({"site_pop": "subpop_pop"})
             )
@@ -123,9 +108,7 @@
     @property
     def date_observed_disease_wastewater(self):
         if self.data_observed_disease_wastewater is not None:
-            return self.data_observed_disease_wastewater.get_column(
-                "date"
-            ).unique()
+            return self.data_observed_disease_wastewater.get_column("date").unique()
 
     @property
     def data_observed_disease_wastewater_conc(self):
@@ -161,23 +144,17 @@
     @property
     def ww_observed_subpops(self):
         if self.data_observed_disease_wastewater is not None:
-            return self.wastewater_data_extended.get_column(
-                "subpop_index"
-            ).to_numpy()
+            return self.wastewater_data_extended.get_column("subpop_index").to_numpy()
 
     @property
     def ww_observed_lab_sites(self):
         if self.data_observed_disease_wastewater is not None:
-            return self.wastewater_data_extended.get_column(
-                "lab_site_index"
-            ).to_numpy()
+            return self.wastewater_data_extended.get_column("lab_site_index").to_numpy()
 
     @property
     def ww_log_lod(self):
         if self.data_observed_disease_wastewater is not None:
-            return self.wastewater_data_extended.get_column(
-                "log_lod"
-            ).to_numpy()
+            return self.wastewater_data_extended.get_column("log_lod").to_numpy()
 
     @property
     def n_ww_lab_sites(self):
@@ -189,9 +166,7 @@
         if self.data_observed_disease_wastewater is not None:
             return (
                 (
-                    self.wastewater_data_extended[
-                        "lab_site_index", "subpop_index"
-                    ]
+                    self.wastewater_data_extended["lab_site_index", "subpop_index"]
                     .unique()
                     .sort(by="lab_site_index")
                 )
