--- conflicted
+++ resolved
@@ -51,25 +51,18 @@
     axes.set_ylabel(name, fontsize=10)
 
 
-def plot_predictive(
-    idata, name="observed_hospital_admissions", dim_1=None, prior=False
-):
+def plot_predictive(idata, name="observed_ed_visits", dim_1=None, prior=False):
     prior_or_post_text = "Prior" if prior else "Posterior"
     predictive_obj = (
         idata.prior_predictive if prior else idata.posterior_predictive
     )
 
-<<<<<<< HEAD
     x_data = predictive_obj[f"{name}_dim_0"]
     y_data = (
         predictive_obj[name]
         if dim_1 is None
         else predictive_obj[name].isel({f"{name}_dim_1": dim_1})
     )
-=======
-    x_data = predictive_obj["observed_ed_visits_dim_0"]
-    y_data = predictive_obj["observed_ed_visits"]
->>>>>>> 10c8776a
 
     fig, axes = plt.subplots(figsize=(6, 5))
     az.plot_hdi(
@@ -99,23 +92,19 @@
         color="C0",
         label="Median",
     )
-<<<<<<< HEAD
-    if (
-        name == "observed_hospital_admissions"
-        or name == "pred_hospital_admissions"
-    ):
+    if name == "observed_ed_visits":
+        plt.scatter(
+            idata.observed_data["observed_ed_visits_dim_0"],
+            idata.observed_data["observed_ed_visits"],
+            color="black",
+        )
+    elif name == "observed_hospital_admissions":
         plt.scatter(
             idata.observed_data["observed_hospital_admissions_dim_0"],
             idata.observed_data["observed_hospital_admissions"],
             color="black",
         )
-=======
-    plt.scatter(
-        idata.observed_data["observed_ed_visits_dim_0"],
-        idata.observed_data["observed_ed_visits"],
-        color="black",
-    )
->>>>>>> 10c8776a
+
     axes.legend()
     axes.set_title(f"{prior_or_post_text} {name}", fontsize=10)
     axes.set_xlabel("Time", fontsize=10)
