--- conflicted
+++ resolved
@@ -51,17 +51,9 @@
     axes.set_ylabel(name, fontsize=10)
 
 
-<<<<<<< HEAD
-def plot_predictive(
-    idata, name="observed_hospital_admissions", dim_1=None, prior=False
-):
-=======
 def plot_predictive(idata, name="observed_ed_visits", dim_1=None, prior=False):
->>>>>>> a45085cc
     prior_or_post_text = "Prior" if prior else "Posterior"
-    predictive_obj = (
-        idata.prior_predictive if prior else idata.posterior_predictive
-    )
+    predictive_obj = idata.prior_predictive if prior else idata.posterior_predictive
 
     x_data = predictive_obj[f"{name}_dim_0"]
     y_data = (
@@ -98,12 +90,6 @@
         color="C0",
         label="Median",
     )
-<<<<<<< HEAD
-    if (
-        name == "observed_hospital_admissions"
-        or name == "pred_hospital_admissions"
-    ):
-=======
     if name == "observed_ed_visits":
         plt.scatter(
             idata.observed_data["observed_ed_visits_dim_0"],
@@ -111,16 +97,12 @@
             color="black",
         )
     elif name == "observed_hospital_admissions":
->>>>>>> a45085cc
         plt.scatter(
             idata.observed_data["observed_hospital_admissions_dim_0"],
             idata.observed_data["observed_hospital_admissions"],
             color="black",
         )
-<<<<<<< HEAD
-=======
 
->>>>>>> a45085cc
     axes.legend()
     axes.set_title(f"{prior_or_post_text} {name}", fontsize=10)
     axes.set_xlabel("Time", fontsize=10)
