--- conflicted
+++ resolved
@@ -1,8 +1,4 @@
-<<<<<<< HEAD
-import datetime
-=======
 import datetime as dt
->>>>>>> 90c8e607
 import json
 from pathlib import Path
 from typing import Self
@@ -21,24 +17,6 @@
 
     def __init__(
         self,
-<<<<<<< HEAD
-        nssp_training_data: pl.DataFrame = None,
-        nhsn_training_data: pl.DataFrame = None,
-        nwss_training_data: pl.DataFrame = None,
-        nssp_step_size: int = None,
-        nhsn_step_size: int = None,
-        nwss_step_size: int = None,
-        n_ed_visits_data_days: int = None,
-        n_hospital_admissions_data_days: int = None,
-        n_wastewater_data_days: int = None,
-        first_ed_visits_date: np.datetime64 = None,
-        first_hospital_admissions_date: np.datetime64 = None,
-        first_wastewater_date: np.datetime64 = None,
-        right_truncation_offset: int = None,
-        n_ww_lab_sites: int = None,
-        lab_site_to_subpop_map: ArrayLike = None,
-        population_size: int = None,
-=======
         nssp_training_data: pl.DataFrame | None = None,
         nhsn_training_data: pl.DataFrame | None = None,
         nwss_training_data: pl.DataFrame | None = None,
@@ -55,7 +33,6 @@
         n_ww_lab_sites: int | None = None,
         lab_site_to_subpop_map: ArrayLike | None = None,
         population_size: int | None = None,
->>>>>>> 90c8e607
     ) -> None:
         self.n_ed_visits_data_days_ = n_ed_visits_data_days
         self.n_hospital_admissions_data_days_ = n_hospital_admissions_data_days
@@ -73,14 +50,7 @@
 
         if (
             first_hospital_admissions_date is not None
-            and not first_hospital_admissions_date.astype(
-<<<<<<< HEAD
-                datetime.datetime
-=======
-                dt.datetime
->>>>>>> 90c8e607
-            ).weekday()
-            == 5
+            and not first_hospital_admissions_date.astype(dt.datetime).weekday() == 5
         ):
             raise ValueError(
                 "Dates for hospital admissions timeseries must "
@@ -199,25 +169,19 @@
     @property
     def dates_observed_ed_visits(self):
         if self.nssp_training_data is not None:
-            return (
-                self.nssp_training_data.get_column("date").unique().to_numpy()
-            )
+            return self.nssp_training_data.get_column("date").unique().to_numpy()
 
     @property
     def dates_observed_hospital_admissions(self):
         if self.nhsn_training_data is not None:
             return (
-                self.nhsn_training_data.get_column("weekendingdate")
-                .unique()
-                .to_numpy()
+                self.nhsn_training_data.get_column("weekendingdate").unique().to_numpy()
             )
 
     @property
     def dates_observed_disease_wastewater(self):
         if self.nwss_training_data is not None:
-            return (
-                self.nwss_training_data.get_column("date").unique().to_numpy()
-            )
+            return self.nwss_training_data.get_column("date").unique().to_numpy()
 
     @property
     def first_wastewater_date(self):
@@ -296,31 +260,23 @@
     @property
     def data_observed_disease_ed_visits(self):
         if self.nssp_training_data is not None:
-            return self.nssp_training_data.get_column(
-                "observed_ed_visits"
-            ).to_numpy()
+            return self.nssp_training_data.get_column("observed_ed_visits").to_numpy()
 
     @property
     def data_observed_total_ed_visits(self):
         if self.nssp_training_data is not None:
-            return self.nssp_training_data.get_column(
-                "other_ed_visits"
-            ).to_numpy()
+            return self.nssp_training_data.get_column("other_ed_visits").to_numpy()
 
     @property
     def data_observed_disease_hospital_admissions(self):
         if self.nhsn_training_data is not None:
-            return self.nhsn_training_data.get_column(
-                "hospital_admissions"
-            ).to_numpy()
+            return self.nhsn_training_data.get_column("hospital_admissions").to_numpy()
 
     @property
     def site_subpop_spine(self):
         if self.nwss_training_data is not None:
             site_indices = (
-                self.nwss_training_data.select(
-                    ["site_index", "site", "site_pop"]
-                )
+                self.nwss_training_data.select(["site_index", "site", "site_pop"])
                 .unique()
                 .sort("site_index", descending=False)
             )
@@ -347,12 +303,10 @@
             site_subpop_spine = (
                 pl.concat([aux_subpop, site_indices], how="vertical_relaxed")
                 .with_columns(
-                    subpop_index=pl.col("site_index")
-                    .cum_count()
-                    .alias("subpop_index"),
-                    subpop_name=pl.format(
-                        "Site: {}", pl.col("site")
-                    ).fill_null("remainder of population"),
+                    subpop_index=pl.col("site_index").cum_count().alias("subpop_index"),
+                    subpop_name=pl.format("Site: {}", pl.col("site")).fill_null(
+                        "remainder of population"
+                    ),
                 )
                 .rename({"site_pop": "subpop_pop"})
             )
@@ -453,23 +407,17 @@
     @property
     def ww_observed_subpops(self):
         if self.nwss_training_data is not None:
-            return self.wastewater_data_extended.get_column(
-                "subpop_index"
-            ).to_numpy()
+            return self.wastewater_data_extended.get_column("subpop_index").to_numpy()
 
     @property
     def ww_observed_lab_sites(self):
         if self.nwss_training_data is not None:
-            return self.wastewater_data_extended.get_column(
-                "lab_site_index"
-            ).to_numpy()
+            return self.wastewater_data_extended.get_column("lab_site_index").to_numpy()
 
     @property
     def ww_log_lod(self):
         if self.nwss_training_data is not None:
-            return self.wastewater_data_extended.get_column(
-                "log_lod"
-            ).to_numpy()
+            return self.wastewater_data_extended.get_column("log_lod").to_numpy()
 
     @property
     def n_ww_lab_sites(self):
@@ -482,9 +430,7 @@
         if self.nwss_training_data is not None:
             return (
                 (
-                    self.wastewater_data_extended[
-                        "lab_site_index", "subpop_index"
-                    ]
+                    self.wastewater_data_extended["lab_site_index", "subpop_index"]
                     .unique()
                     .sort(by="lab_site_index", descending=False)
                 )
@@ -544,13 +490,7 @@
     def to_forecast_data(self, n_forecast_points: int) -> Self:
         n_days = self.n_days_post_init + n_forecast_points
         n_weeks = n_days // 7
-<<<<<<< HEAD
-        first_dow = self.first_data_date_overall.astype(
-            datetime.datetime
-        ).weekday()
-=======
         first_dow = self.first_data_date_overall.astype(dt.datetime).weekday()
->>>>>>> 90c8e607
         to_first_sat = (5 - first_dow) % 7
         first_mmwr_ending_date = self.first_data_date_overall + np.timedelta64(
             to_first_sat, "D"
