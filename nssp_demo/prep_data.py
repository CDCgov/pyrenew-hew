--- conflicted
+++ resolved
@@ -27,21 +27,6 @@
         "RSV": "RSV",
     }
 
-<<<<<<< HEAD
-    data_to_save = duckdb.sql(
-        f"""
-        SELECT report_date, reference_date, SUM(value) AS ED_admissions,
-        CASE WHEN reference_date <= '{last_training_date}'
-        THEN 'train'
-        ELSE 'test' END AS data_type
-        FROM nssp_data
-        WHERE disease = '{disease_map[disease]}' AND metric = 'count_ed_visits'
-        AND geo_value = '{state_abb}'
-        and reference_date >= '{first_training_date}'
-        GROUP BY report_date, reference_date
-        ORDER BY report_date, reference_date
-        """
-=======
     data_to_save = (
         nssp_data.filter(
             (pl.col("disease") == disease_map[disease])
@@ -63,39 +48,6 @@
     state_pop = (
         state_pop_df.filter(pl.col("abb") == state_abb)
         .get_column("population")
-        .to_list()[0]
-    )
-
-    generation_interval_pmf = (
-        param_estimates.filter(
-            (pl.col("geo_value").is_null())
-            & (pl.col("disease") == disease)
-            & (pl.col("parameter") == "generation_interval")
-            & (pl.col("end_date").is_null())  # most recent estimate
-        )
-        .collect()
-        .get_column("value")
-        .to_list()[0]
->>>>>>> 7253f9b4
-    )
-
-<<<<<<< HEAD
-    data_to_save_pl = data_to_save.pl()
-
-    state_pop = (
-        state_pop_df.filter(pl.col("abb") == state_abb)
-        .get_column("population")
-=======
-    delay_pmf = (
-        param_estimates.filter(
-            (pl.col("geo_value").is_null())
-            & (pl.col("disease") == disease)
-            & (pl.col("parameter") == "delay")
-            & (pl.col("end_date").is_null())  # most recent estimate
-        )
-        .collect()
-        .get_column("value")
->>>>>>> 7253f9b4
         .to_list()[0]
     )
 
@@ -139,17 +91,7 @@
         .to_list()[0]
     )
 
-<<<<<<< HEAD
-    last_actual_training_date = (
-        data_to_save_pl.filter(pl.col("data_type") == "train")
-        .get_column("reference_date")
-        .max()
-    )
-
-    right_truncation_offset = (report_date - last_actual_training_date).days
-=======
     right_truncation_offset = (report_date - last_training_date).days
->>>>>>> 7253f9b4
 
     train_ed_admissions = (
         data_to_save.filter(pl.col("data_type") == "train")
@@ -177,22 +119,12 @@
 
     state_dir = os.path.join(model_data_dir, state_abb)
     os.makedirs(state_dir, exist_ok=True)
-<<<<<<< HEAD
-    if logger is not None:
-        logger.info(f"Saving {state_abb} to {state_dir}")
-    data_to_save.to_csv(str(pathlib.Path(state_dir, "data.csv")))
-
-    with open(
-        os.path.join(state_dir, "data_for_model_fit.json"), "w"
-    ) as json_file:
-=======
 
     if logger is not None:
         logger.info(f"Saving {state_abb} to {state_dir}")
     data_to_save.sink_csv(Path(state_dir, "data.csv"))
 
     with open(Path(state_dir, "data_for_model_fit.json"), "w") as json_file:
->>>>>>> 7253f9b4
         json.dump(data_for_model_fit, json_file)
 
 
@@ -210,11 +142,7 @@
 
     if report_date == "latest":
         report_date = max(
-<<<<<<< HEAD
-            f.stem for f in pathlib.Path(nssp_data_dir).glob("*.parquet")
-=======
             f.stem for f in Path(nssp_data_dir).glob("*.parquet")
->>>>>>> 7253f9b4
         )
 
     report_date = datetime.strptime(report_date, "%Y-%m-%d").date()
@@ -228,21 +156,6 @@
     )
 
     datafile = f"{report_date}.parquet"
-<<<<<<< HEAD
-    nssp_data = duckdb.read_parquet(os.path.join(nssp_data_dir, datafile))
-    param_estimates = pl.from_arrow(
-        pq.read_table(os.path.join(param_data_dir, "prod.parquet"))
-    )
-
-    excluded_states = ["GU", "MO", "WY"]
-    all_states = (
-        nssp_data.unique("geo_value")
-        .filter(f"geo_value NOT IN {excluded_states}")
-        .order("geo_value")
-        .pl()["geo_value"]
-        .to_list()
-    )
-=======
     nssp_data = pl.scan_parquet(Path(nssp_data_dir, datafile))
     param_estimates = pl.scan_parquet(Path(param_data_dir, "prod.parquet"))
 
@@ -256,7 +169,6 @@
         .to_list()
     )
     all_states.sort()
->>>>>>> 7253f9b4
 
     facts = pl.read_csv(
         "https://raw.githubusercontent.com/k5cents/usa/"
@@ -276,11 +188,8 @@
         f"{first_training_date}_t_{last_training_date}"
     )
 
-<<<<<<< HEAD
-    model_data_dir = os.path.join(output_data_dir, model_dir_name)
-=======
     model_data_dir = Path(output_data_dir, model_dir_name)
->>>>>>> 7253f9b4
+
     os.makedirs(model_data_dir, exist_ok=True)
 
     for state_abb in all_states:
@@ -318,25 +227,15 @@
 
 parser.add_argument(
     "--nssp-data-dir",
-<<<<<<< HEAD
-    type=str,
-    default=os.path.join("private_data", "nssp_etl_gold"),
-=======
     type=Path,
     default=Path("private_data", "nssp_etl_gold"),
->>>>>>> 7253f9b4
     help="Directory in which to look for NSSP input data.",
 )
 
 parser.add_argument(
     "--param-data-dir",
-<<<<<<< HEAD
-    type=str,
-    default=os.path.join("private_data", "prod_param_estimates"),
-=======
     type=Path,
     default=Path("private_data", "prod_param_estimates"),
->>>>>>> 7253f9b4
     help=(
         "Directory in which to look for parameter estimates"
         "such as delay PMFs."
@@ -345,13 +244,8 @@
 
 parser.add_argument(
     "--output-data-dir",
-<<<<<<< HEAD
-    type=str,
-    default=os.path.join("private_data"),
-=======
     type=Path,
     default="private_data",
->>>>>>> 7253f9b4
     help="Directory in which to save output data.",
 )
 
@@ -369,12 +263,6 @@
     help="Number of training days (default: 90)",
 )
 
-<<<<<<< HEAD
-args = parser.parse_args()
-
-main(**vars(args))
-=======
 if __name__ == "__main__":
     args = parser.parse_args()
-    main(**vars(args))
->>>>>>> 7253f9b4
+    main(**vars(args))