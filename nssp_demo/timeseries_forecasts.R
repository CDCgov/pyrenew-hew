--- conflicted
+++ resolved
@@ -9,36 +9,33 @@
   "jsonlite",
   "argparser",
   "arrow",
-  "pak",
-  "glue"
-)
-
-script_pak_packages <- c(
+  "glue",
   "epipredict",
   "epiprocess"
 )
-##
-
-## load in packages without messages
-purrr::walk(script_packages, \(pkg) {
-  suppressPackageStartupMessages(
-    library(pkg, character.only = TRUE)
-  )
-})
-
-## Load packages from the cmu-delphi repo if required
-purrr::walk(script_pak_packages, \(pkg) {
-  if (pkg %in% rownames(installed.packages())) {
-    suppressPackageStartupMessages(library(pkg,
-      character.only = TRUE
-    ))
-  } else {
-    suppressMessages(pak::pkg_install(glue("cmu-delphi/{pkg}@main")))
-    suppressPackageStartupMessages(library(pkg,
-      character.only = TRUE
-    ))
-  }
-})
+
+
+to_prop_forecast <- function(forecast_disease_count,
+                             forecast_other_count,
+                             disease_count_column =
+                               "baseline_ed_visit_count_forecast",
+                             other_count_column =
+                               "other_ed_visits") {
+  result <- dplyr::inner_join(
+    forecast_disease_count,
+    forecast_other_count,
+    by = c(".draw", "date")
+  ) |>
+    dplyr::mutate(
+      !!output_column :=
+        .data[[disease_count_column]] /
+          (.data[[disease_count_column]] +
+            .data[[other_count_column]])
+    )
+
+  return(result)
+}
+
 
 #' Fit and Forecast Time Series Data
 #'
@@ -158,71 +155,72 @@
     n_samples,
     target_col = "ed_visits_other", output_col = "other_ed_visits"
   )
-<<<<<<< HEAD
-  forecast_baseline_count <- fit_and_forecast(
+  forecast_baseline_ts_count <- fit_and_forecast(
     target_and_other_data,
     n_forecast_days,
-=======
-  ## Fit and forecast baseline number ED visits using a combination ensemble
-  # model
-  forecast_baseline <- fit_and_forecast(target_and_other_data, n_forecast_days,
->>>>>>> 6b3f2645
     n_samples,
     target_col = "ed_visits_target",
-    output_col = "ed_visit_baseline_count_forecast"
+    output_col = "baseline_ed_visit_count_forecast"
   )
   ## Generate CDC flat forecast for the target disease number of ED visits
-  forecast_cdc_flat <- cdc_flat_forecast(target_and_other_data,
+  forecast_baseline_cdc_count <- cdc_flat_forecast(target_and_other_data,
     target_col = "ed_visits_target",
-    output_col = "cdc_flat_ed_visits",
+    output_col = "baseline_ed_visit_count_forecast",
     data_frequency = "1 day",
     aheads = 1:n_forecast_days
   )
 
-<<<<<<< HEAD
-  forecast_baseline_prop <-
-    dplyr::inner_join(
-      forecast_other,
-      forecast_baseline_count,
-      by = c(".draw", "date")
-    ) |>
-    dplyr::mutate(
-      prop_disease_ed_visits =
-        ed_visit_baseline_count_forecast /
-          other_ed_visits
-    )
+  forecast_baseline_ts_prop <- forecast_baseline_ts_count |>
+    to_prop_forecast(forecast_other)
+  forecast_baseline_cdc_prop <- forecast_baseline_cdc_count |>
+    to_prop_forecast(forecast_other)
 
   save_path_other <- path(
     model_run_dir,
     "other_ed_visits_forecast",
     ext = "parquet"
   )
-  save_path_baseline_count <- path(
-    model_run_dir,
-    "baseline_count_ed_visits_forecast",
-=======
-  ## Save the forecasted values to parquet files
-  save_path_other <- path(model_run_dir, "other_ed_visits_forecast",
->>>>>>> 6b3f2645
-    ext = "parquet"
-  )
-  save_path_baseline_prop <- path(
-    model_run_dir,
-    "baseline_prop_ed_visits_forecast",
-    ext = "parquet"
-  )
-  save_path_cdc_flat <- path(model_run_dir, "cdc_flat_ed_visits_forecast",
-    ext = "parquet"
-  )
-
-  write_parquet(forecast_other, save_path_other)
-<<<<<<< HEAD
-  write_parquet(forecast_baseline_count, save_path_baseline_count)
-  write_parquet(forecast_baseline_prop, save_path_baseline_prop)
-=======
-  write_parquet(forecast_baseline, save_path_baseline)
-  write_parquet(forecast_cdc_flat, save_path_cdc_flat)
->>>>>>> 6b3f2645
+  save_path_baseline_ts_count <- path(
+    model_run_dir,
+    "baseline_ts_count_ed_visits_forecast",
+    ext = "parquet"
+  )
+  save_path_baseline_ts_prop <- path(
+    model_run_dir,
+    "baseline_ts_prop_ed_visits_forecast",
+    ext = "parquet"
+  )
+  save_path_baseline_cdc_count <- path(
+    model_run_dir,
+    "baseline_cdc_count_ed_visits_forecast",
+    ext = "parquet"
+  )
+  save_path_baseline_cdc_prop <- path(
+    model_run_dir,
+    "baseline_cdc_prop_ed_visits_forecast",
+    ext = "parquet"
+  )
+
+  write_parquet(
+    forecast_other,
+    save_path_other
+  )
+  write_parquet(
+    forecast_baseline_ts_count,
+    save_path_baseline_ts_count
+  )
+  write_parquet(
+    forecast_baseline_ts_prop,
+    save_path_baseline_ts_prop
+  )
+  write_parquet(
+    forecast_baseline_cdc_count,
+    save_path_baseline_cdc_count
+  )
+  write_parquet(
+    forecast_baseline_cdc_prop,
+    save_path_baseline_cdc_prop
+  )
 }
 
 
