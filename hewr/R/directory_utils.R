--- conflicted
+++ resolved
@@ -167,12 +167,7 @@
     stringr::str_detect(variable_name, "ed_visits") ~
       "Emergency Department Visits",
     stringr::str_detect(variable_name, "hospital") ~ "Hospital Admissions",
-    stringr::str_detect(variable_name, "ww_conc") ~
-<<<<<<< HEAD
-      "Viral Genomes Concentrations",
-=======
-      "Viral Genomes Concentration",
->>>>>>> 2e9f9f7a
+    stringr::str_detect(variable_name, "ww_conc") ~ "Viral Genomes Concentration",
     TRUE ~ ""
   )
 
