--- conflicted
+++ resolved
@@ -106,46 +106,9 @@
       with_epiweek_end_date = TRUE,
       epiweek_end_date_name = "date"
     ) |>
-<<<<<<< HEAD
-    dplyr::select(tidyselect::all_of(required_columns))
-
-  epiweekly_samples <-
-    daily_samples |>
-    dplyr::filter(.data$.variable == "observed_hospital_admissions") |>
-    dplyr::bind_rows(epiweekly_obs_samples) |>
-    dplyr::select(tidyselect::all_of(required_columns))
-
-  return(epiweekly_samples)
-}
-
-#' Combine training and evaluation data for
-#' postprocessing.
-#'
-#' @param train_dat Training data, as a [`tibble`][tibble::tibble()].
-#' @param eval_dat Evaluation data, as a [`tibble`][tibble::tibble()].
-#' @return The combined data, as a [`tibble`][tibble::tibble()].
-#' @export
-combine_training_and_eval_data <- function(train_dat,
-                                           eval_dat) {
-  dat <- dplyr::bind_rows(train_dat, eval_dat)
-
-  # NWSS data may include multiple obsrvation for a
-  # single lab_site_index, date combination
-
-  non_ww_dat <- dat |>
-    dplyr::filter(.data$.variable != "site_level_log_ww_conc") |>
-    dplyr::select(-"lab_site_index") |>
-    tidyr::pivot_wider(names_from = ".variable", values_from = ".value") |>
-    dplyr::mutate(prop_disease_ed_visits = .data$observed_ed_visits /
-      (.data$observed_ed_visits + .data$other_ed_visits)) |>
-    tidyr::pivot_longer(
-      cols = -c("date", "geo_value", "disease", "data_type"),
-      names_to = ".variable", values_to = ".value"
-=======
     dplyr::mutate(
       resolution = "epiweekly",
       aggregated_numerator = TRUE
->>>>>>> eb0411ad
     ) |>
     dplyr::select(tidyselect::all_of(required_columns))
 
@@ -301,81 +264,17 @@
     group_time_index
 }
 
-<<<<<<< HEAD
-
-#' Convert lab_site_index to lab_site_name
-#'
-#' @param lab_site_index integer vector of lab site indices
-#' @param lab_site_index_to_name_map a tibble mapping lab_site_index to names
-#'
-#' @returns a vector of lab site names
-#' @export
-group_lab_site_index_to_name <- function(lab_site_index,
-                                         lab_site_index_to_name_map) {
-  mask <- match(
-    x = lab_site_index,
-    table = lab_site_index_to_name_map$lab_site_index
-  )
-  return(
-    lab_site_index_to_name_map$lab_site_name[mask]
-  )
-}
-
-
-#' Process state forecast
-#'
-#' @param model_run_dir Model run directory
-#' @param pyrenew_model_name Name of directory containing pyrenew
-#' model outputs
-#' @param timeseries_model_name Name of directory containing timeseries
-#' model outputs
-#' @param ci_widths Vector of probabilities indicating one or more
-#' central credible intervals to compute. Passed as the `.width`
-#' argument to [ggdist::median_qi()]. Default `c(0.5, 0.8, 0.95)`.
-#' @param save Boolean indicating whether or not to save the output
-#' to parquet files. Default `TRUE`.
-#' @return a list of 8 tibbles:
-#' `daily_combined_training_eval_data`,
-#' `epiweekly_combined_training_eval_data`,
-#' `daily_samples`,
-#' `epiweekly_samples`,
-#' `epiweekly_with_epiweekly_other_samples`,
-#' `daily_ci`,
-#' `epiweekly_ci`,
-#' `epiweekly_with_epiweekly_other_ci`
-#' @export
-process_state_forecast <- function(model_run_dir,
-                                   pyrenew_model_name,
-                                   timeseries_model_name = NULL,
-                                   ci_widths = c(0.5, 0.8, 0.95),
-                                   save = TRUE) {
-  data_col_types <- readr::cols(
-    date = readr::col_date(),
-    geo_value = readr::col_character(),
-    disease = readr::col_character(),
-    data_type = readr::col_character(),
-    .variable = readr::col_character(),
-    .value = readr::col_double()
-  )
-=======
 process_pyrenew_model <- function(model_run_dir,
                                   pyrenew_model_name,
                                   ts_samples,
                                   required_columns_e,
                                   daily_training_dat,
                                   epiweekly_training_dat) {
->>>>>>> eb0411ad
   model_info <- parse_model_run_dir_path(model_run_dir)
 
-<<<<<<< HEAD
-  required_columns <- c(
-    ".chain", ".iteration", ".draw", "date", "geo_value",
-    "disease", ".variable", ".value"
-  )
-=======
   pyrenew_model_components <- parse_pyrenew_model_name(pyrenew_model_name)
 
->>>>>>> eb0411ad
+
   if (pyrenew_model_components["w"]) {
     required_columns <- c(required_columns_e, "lab_site_index")
   } else {
@@ -383,17 +282,9 @@
   }
 
   ## Process data
-<<<<<<< HEAD
-
-  # read_json cannot parse -Infinity
-  dat_path <- fs::path(model_run_dir, "data", "data_for_model_fit.json")
-
-  data_for_model_fit <- readr::read_lines(dat_path) |>
-=======
   data_for_model_fit <-
     fs::path(model_run_dir, "data", "data_for_model_fit", ext = "json") |>
     readr::read_lines() |>
->>>>>>> eb0411ad
     stringr::str_replace_all("-Infinity", "null") |>
     jsonlite::fromJSON()
 
@@ -404,36 +295,9 @@
     min(unlist(data_for_model_fit$data_observed_disease_wastewater$date)),
     NA
   )
-<<<<<<< HEAD
+
   nhsn_step_size <- data_for_model_fit$nhsn_step_size
 
-  if (!is.null(data_for_model_fit$data_observed_disease_wastewater)) {
-    lab_site_index_to_name_map <- tibble::as_tibble(
-      data_for_model_fit$data_observed_disease_wastewater
-    ) |>
-      dplyr::mutate(across(everything(), ~ unlist(.))) |>
-      dplyr::select(
-        lab_site_index,
-        lab_site_name
-      ) |>
-      dplyr::distinct()
-  } else {
-    lab_site_index_to_name_map <- tibble::tibble(
-      lab_site_index = integer(),
-      lab_site_name = character()
-    )
-  }
-
-  # Used for augmenting denominator forecasts with training period denominator
-  daily_training_dat <- readr::read_tsv(fs::path(
-    model_run_dir, "data", "combined_training_data",
-    ext = "tsv"
-  ), col_types = data_col_types)
-
-=======
->>>>>>> eb0411ad
-
-  nhsn_step_size <- data_for_model_fit$nhsn_step_size
 
   ## Process PyRenew posterior
   pyrenew_model_dir <- fs::path(
