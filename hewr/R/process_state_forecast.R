#' Combine training and evaluation data for
#' postprocessing.
#'
#' @param train_dat Training data, as a [`tibble`][tibble::tibble()].
#' @param eval_dat Evaluation data, as a [`tibble`][tibble::tibble()].
#' @param disease_name Name of the target disease.
#' One of `"COVID-19"` or `"Influenza"`.
#' @return The combined data, as a [`tibble`][tibble::tibble()].
#' @export
combine_training_and_eval_data <- function(train_dat,
                                           eval_dat,
                                           disease_name) {
  combined_dat <- dplyr::bind_rows(
    train_dat |>
      dplyr::filter(.data$data_type == "train"),
    eval_dat
  ) |>
    dplyr::mutate(
      disease = dplyr::if_else(
        .data$disease == !!disease_name,
        "Disease", # assign a common name for
        # use in plotting functions
        .data$disease
      )
    ) |>
    dplyr::filter(.data$disease %in% c("Total", "Disease")) |>
    tidyr::pivot_wider(names_from = "disease", values_from = "ed_visits") |>
    dplyr::mutate(
      Other = .data$Total - .data$Disease,
      prop_disease_ed_visits = .data$Disease / .data$Total
    ) |>
    dplyr::select(-"Total") |>
    dplyr::mutate(time = dplyr::dense_rank(.data$date)) |>
    tidyr::pivot_longer(
      c("Disease", "Other", "prop_disease_ed_visits"),
      names_to = "disease",
      values_to = ".value"
    )

  return(combined_dat)
}

#' Combine a forecast in tidy draws based format
#' with observed values to create a synthetic set
#' of tidy posterior "samples".
#'
#' Observed timepoints have the observed value as
#' the sampled value for all sample ids.
#'
#' @param tidy_forecast Forecast in tidy format, with
#' a sample id column and a value column.
#' @param observed observed data to join with the forecast.
#' @param disease_name name of the disease in `tidy_forecast`,
#' for downsampling the observed data if it contains data
#' for multiple diseases.
#' @param date_colname Name of the column in `tidy_forecast`
#' and `observed` that identifies dates. Default `"date"`.
#' @param sample_id_colname Name of the column in
#' `tidy_forecast` that uniquely identifies individual
#' posterior samples / draws. Default `".draw"`.
#' @param value_colname Name of the column in
#' `tidy_forecast` for the sampled values.
#' Default `".value"`.
to_tidy_draws_timeseries <- function(tidy_forecast,
                                     observed,
                                     disease_name,
                                     date_colname = "date",
                                     sample_id_colname = ".draw",
                                     value_colname = ".value") {
  first_forecast_date <- min(tidy_forecast[[date_colname]])
  n_draws <- max(tidy_forecast[[sample_id_colname]])
  transformed_obs <- observed |>
    dplyr::filter(
      .data$disease == !!disease_name,
      .data[[date_colname]] < !!first_forecast_date
    ) |>
    dplyr::select(
      !!date_colname,
      !!disease_name := !!value_colname
    ) |>
    tidyr::expand_grid(!!sample_id_colname := 1:n_draws)

  stopifnot(
    max(as.Date(transformed_obs[[date_colname]])) +
      lubridate::ddays(1) == first_forecast_date
  )

  dplyr::bind_rows(
    transformed_obs,
    tidy_forecast
  )
}


#' Annotate a dataframe of ED visits data with the
#' proportion of visits due to a target disease.
#'
#' @param df dataframe to annotate, with columns
#' `"Disease"` and `"Other"`.
#' @return the dataframe with an additional column
#' `prop_disease_ed_visits`.
#' @export
with_prop_disease_ed_visits <- function(df) {
  return(
    df |>
      dplyr::mutate(prop_disease_ed_visits = .data$Disease /
        (.data$Disease + .data$Other))
  )
}

#' Pivot a data table of counts and proportions of
#' ED visits to long format.
#'
#' @param df data frame to pivot. Should have columns
#' `"Disease"`, `"Other"`, and `"prop_disease_ed_visits"`.
#' @return the pivoted data frame, with disease names in
#' a column named `disease` and counts / proportions in
#' a column named `.value`.
#' @export
pivot_ed_visit_df_longer <- function(df) {
  return(tidyr::pivot_longer(
    df,
    c(
      "Disease",
      "Other",
      "prop_disease_ed_visits"
    ),
    names_to = "disease",
    values_to = ".value"
  ))
}

#' Process state forecast
#'
#' @param model_run_dir Model run directory
#' @param pyrenew_model_name Name of directory containing pyrenew
#' model outputs
#' @param timeseries_model_name Name of directory containing timeseries
#' model outputs
#' @param save Logical indicating whether or not to save
#'
#' @return a list with four tibbles: `combined_dat`,
#' `forecast_samples`, `epiweekly_forecast_samples`,
#' and `forecast_ci`
#' @export
process_state_forecast <- function(model_run_dir,
                                   pyrenew_model_name,
                                   timeseries_model_name,
                                   save = TRUE) {
  pyrenew_model_dir <- fs::path(model_run_dir, pyrenew_model_name)
  timeseries_model_dir <- fs::path(model_run_dir, timeseries_model_name)
  disease_name <- parse_model_run_dir_path(model_run_dir)$disease

  train_data_path <- fs::path(model_run_dir, "data", "data", ext = "tsv")
  train_dat <- readr::read_tsv(train_data_path, show_col_types = FALSE)

  eval_data_path <- fs::path(model_run_dir, "data", "eval_data", ext = "tsv")
  eval_dat <- readr::read_tsv(eval_data_path, show_col_types = FALSE) |>
    dplyr::mutate(data_type = "eval")

  posterior_predictive_path <- fs::path(pyrenew_model_dir, "mcmc_tidy",
    "pyrenew_posterior_predictive",
    ext = "parquet"
  )
  posterior_predictive <- arrow::read_parquet(posterior_predictive_path)

  other_ed_visits_path <- fs::path(timeseries_model_dir,
    "other_ed_visits_forecast",
    ext = "parquet"
  )
  other_ed_visits_forecast <- arrow::read_parquet(other_ed_visits_path) |>
    dplyr::rename(Other = "other_ed_visits")

  combined_dat <- combine_training_and_eval_data(
    train_dat,
    eval_dat,
    disease_name
  )

  ## augement other ed visits forecast with "sample"
  ## format observed data
  other_ed_visits_samples <- to_tidy_draws_timeseries(
    other_ed_visits_forecast,
<<<<<<< HEAD
    combined_dat,
=======
    combined_dat |> dplyr::filter(.data$data_type == "train"),
>>>>>>> 344b130b
    ## use this rather than train_dat since it has "Other"
    ## (as opposed to "Total") pre-computed
    disease_name = "Other"
  )


  forecast_samples <-
    posterior_predictive |>
    tidybayes::gather_draws(observed_ed_visits[time]) |>
    tidyr::pivot_wider(
      names_from = ".variable",
      values_from = ".value"
    ) |>
    dplyr::rename(Disease = "observed_ed_visits") |>
    dplyr::ungroup() |>
    dplyr::mutate(date = min(combined_dat$date) + .data$time) |>
    dplyr::left_join(other_ed_visits_samples,
      by = c(".draw", "date")
    ) |>
    with_prop_disease_ed_visits() |>
    pivot_ed_visit_df_longer()

  epiweekly_forecast_samples <- forecast_samples |>
    dplyr::filter(.data$disease != "prop_disease_ed_visits") |>
    dplyr::group_by(.data$disease) |>
    dplyr::group_modify(~ forecasttools::daily_to_epiweekly(.x,
      value_col = ".value", weekly_value_name = ".value",
      strict = TRUE
    )) |>
    dplyr::ungroup() |>
    tidyr::pivot_wider(
      names_from = "disease",
      values_from = ".value"
    ) |>
    dplyr::mutate(date = forecasttools::epiweek_to_date(
      .data$epiweek,
      .data$epiyear,
      day_of_week = 7
    )) |>
    with_prop_disease_ed_visits() |>
    pivot_ed_visit_df_longer()


  forecast_ci <-
    forecast_samples |>
    dplyr::select("date", "disease", ".value") |>
    dplyr::group_by(.data$date, .data$disease) |>
    ggdist::median_qi(.width = c(0.5, 0.8, 0.95))

  # Optionally save data to parquet
  if (save) {
    to_save <- list(
      list(
        table = combined_dat,
        save_name = "combined_training_eval_data"
      ),
      list(
        table = forecast_samples,
        save_name = "forecast_samples"
      ),
      list(
        table = epiweekly_forecast_samples,
        save_name = "epiweekly_forecast_samples"
      ),
      list(
        table = forecast_ci,
        save_name = "forecast_ci"
      )
    )


    purrr::walk(
      to_save,
      \(x) {
        arrow::write_parquet(
          x$table,
          fs::path(pyrenew_model_dir,
            x$save_name,
            ext = "parquet"
          )
        )
      }
    )
  }

  return(list(
    combined_dat = combined_dat,
    forecast_samples = forecast_samples,
    epiweekly_forecast_samples = epiweekly_forecast_samples,
    forecast_ci = forecast_ci
  ))
}<|MERGE_RESOLUTION|>--- conflicted
+++ resolved
@@ -181,11 +181,7 @@
   ## format observed data
   other_ed_visits_samples <- to_tidy_draws_timeseries(
     other_ed_visits_forecast,
-<<<<<<< HEAD
-    combined_dat,
-=======
     combined_dat |> dplyr::filter(.data$data_type == "train"),
->>>>>>> 344b130b
     ## use this rather than train_dat since it has "Other"
     ## (as opposed to "Total") pre-computed
     disease_name = "Other"
