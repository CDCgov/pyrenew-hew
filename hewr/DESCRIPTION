--- conflicted
+++ resolved
@@ -30,13 +30,8 @@
     tibble,
     tidybayes,
     tidyr,
-<<<<<<< HEAD
-    urca
-Remotes:
-    https://github.com/epiforecasts/scoringutils
-=======
     urca,
-    pak,
     epipredict,
     epiprocess
->>>>>>> 6b3f2645
+Remotes:
+    https://github.com/epiforecasts/scoringutils